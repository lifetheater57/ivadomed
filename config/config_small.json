--- conflicted
+++ resolved
@@ -1,9 +1,8 @@
 {
-<<<<<<< HEAD
 	"command": "train",
 	"gpu": 4,
 	"target_suffix": ["_seg-manual"],
-	"roi_suffix": [null],
+	"roi_suffix": null,
 	"bids_path": "../duke/projects/ivado-medical-imaging/spineGeneric_201907041011/result/",
 	"random_seed": 1313,
 	"contrast_train_validation": ["T1w", "T2w", "T2star", "acq-MToff_MTS", "acq-MTon_MTS", "acq-T1w_MTS"],
@@ -15,23 +14,6 @@
 	"batch_norm_momentum": 0.1,
 	"num_epochs": 100,
 	"initial_lr": 0.001,
-=======
-    "command": "train",
-    "gpu": 4,
-    "target_suffix": "_seg-manual",
-    "roi_suffix": null,
-    "bids_path": "../duke/projects/ivado-medical-imaging/spineGeneric_201907041011/result/",
-    "random_seed": 1313,
-    "contrast_train_validation": ["T1w", "T2w", "T2star", "acq-MToff_MTS", "acq-MTon_MTS", "acq-T1w_MTS"],
-    "contrast_balance": {},
-    "contrast_test": ["T1w", "T2w", "T2star", "acq-MToff_MTS", "acq-MTon_MTS", "acq-T1w_MTS"],
-    "center_test": ["stanford", "amu", "queensland", "cardiff", "barcelona", "strasbourg", "perform", "milan", "geneva", "mni"],
-    "batch_size": 18,
-    "dropout_rate": 0.3,
-    "batch_norm_momentum": 0.1,
-    "num_epochs": 100,
-    "initial_lr": 0.001,
->>>>>>> 6bc50021
     "lr_scheduler": {"name": "CosineAnnealingWarmRestarts", "T_0": 10},
     "loss": {"name": "dice"},
     "log_directory": "log_sc_small",
@@ -62,7 +44,6 @@
         "Resample": {
             "wspace": 0.75,
             "hspace": 0.75
-<<<<<<< HEAD
 			},
 		"DilateGT": {
 			"dilation_factor": 0
@@ -108,49 +89,4 @@
 			"StackTensors": {}
                 },
 	"debugging": false
-=======
-        },
-        "DilateGT": {
-            "dilation_factor": 0
-        },
-        "CenterCrop2D": {
-            "size": [128, 128]
-        },
-        "ElasticTransform": {
-            "alpha_range": [28.0, 30.0],
-            "sigma_range":  [3.5, 4.5],
-            "p": 0.1
-        },
-        "RandomAffine": {
-            "degrees": 4.6,
-            "translate": [0.03, 0.03],
-            "scale": [0.98, 1.02]
-        },
-        "ToTensor": {},
-        "NormalizeInstance": {}
-    },
-    "transformation_validation": {
-        "Resample": {
-            "wspace": 0.75,
-            "hspace": 0.75
-        },
-        "CenterCrop2D": {
-            "size": [128, 128]
-        },
-        "ToTensor": {},
-        "NormalizeInstance": {}
-    },
-    "transformation_testing": {
-        "Resample": {
-            "wspace": 0.75,
-            "hspace": 0.75
-        },
-        "CenterCrop2D": {
-            "size": [128, 128]
-        },
-        "ToTensor": {},
-        "NormalizeInstance": {}
-    },
-    "debugging": false
->>>>>>> 6bc50021
 }