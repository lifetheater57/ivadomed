--- conflicted
+++ resolved
@@ -21,7 +21,6 @@
 	"mixup_bool": false,
 	"mixup_alpha": 2,
 	"metadata": "without",
-	"missing_modality": false,
 	"multichannel": false,
 	"out_channel": 1,
 	"depth": 3,
@@ -32,11 +31,8 @@
     "slice_axis": "axial",
     "balance_samples": false,
 	"unet_3D": false,
-<<<<<<< HEAD
 	"HeMIS": false,
-=======
 	"attention_unet": false,
->>>>>>> d1daa69a
 	"binarize_prediction": true,
     "split_method": "per_patient",
         "slice_filter": {"filter_empty_mask": false, "filter_empty_input": true},
