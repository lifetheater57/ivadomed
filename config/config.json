
{
    "command": "train",
    "gpu": 1,
    "target_suffix": "_seg-manual",
    "roi_suffix": null,
    "bids_path": "../duke/projects/ivado-medical-imaging/spineGeneric_201907041011/result/",
    "random_seed": 1313,
    "contrast_train_validation": ["T1w", "T2w", "T2star", "acq-MToff_MTS", "acq-MTon_MTS", "acq-T1w_MTS"],
    "contrast_balance": {},
    "contrast_test": ["T1w", "T2w", "T2star", "acq-MToff_MTS", "acq-MTon_MTS", "acq-T1w_MTS"],
    "center_test": ["stanford", "amu", "queensland", "cardiff"],
    "batch_size": 18,
    "dropout_rate": 0.3,
    "batch_norm_momentum": 0.1,
    "num_epochs": 100,
    "initial_lr": 0.001,
    "lr_scheduler": {"name": "CosineAnnealingWarmRestarts", "T_0": 10, "T_mult": 1},
    "loss": {"name": "dice"},
    "log_directory": "log_sc",
    "film_layers": [0, 0, 0, 0, 0, 0, 0, 0],
    "mixup_bool": false,
    "mixup_alpha": 2,
    "metadata": "contrast",
    "missing_modality": false,
    "multichannel": false,
    "out_channel": 1,
    "depth": 3,
    "train_fraction": 0.6,
    "test_fraction": 0.2,
    "early_stopping_patience": 10,
    "early_stopping_epsilon": 0.001,
    "slice_axis": "axial",
    "balance_samples": false,
    "retrain_model": null,
    "split_method": "per_center",
    "slice_filter": {"filter_empty_mask": false, "filter_empty_input": true},
    "slice_filter_roi": 10,
<<<<<<< HEAD
	"unet_3D": false,
	"HeMIS": false,
	"binarize_prediction": true,
=======
    "uncertainty": {"epistemic": true, "aleatoric": false, "n_it": 10},
    "unet_3D": false,
    "binarize_prediction": true,
>>>>>>> 895457d2
    "transformation_training": {
		"Resample": {
			"wspace": 0.75,
            "hspace": 0.75
			},
		"DilateGT": {
			"dilation_factor": 0
			},
		"CenterCrop2D": {
			"size": [128, 128]
			},
		"ElasticTransform": {
			"alpha_range": [28.0, 30.0],
			"sigma_range":  [3.5, 4.5],
			"p": 0.1
			},
		"RandomAffine": {
			"degrees": 4.6,
			"translate": [0.03, 0.03],
			"scale": [0.98, 1.02]
			},
		"ToTensor": {},
		"NormalizeInstance": {}
		},
	"transformation_validation": {
		"Resample": {
			"wspace": 0.75,
			"hspace": 0.75
			},
		"CenterCrop2D": {
			"size": [128, 128]
			},
		"ToTensor": {},
		"NormalizeInstance": {}
		},
        "debugging": true
}<|MERGE_RESOLUTION|>--- conflicted
+++ resolved
@@ -36,15 +36,10 @@
     "split_method": "per_center",
     "slice_filter": {"filter_empty_mask": false, "filter_empty_input": true},
     "slice_filter_roi": 10,
-<<<<<<< HEAD
-	"unet_3D": false,
-	"HeMIS": false,
-	"binarize_prediction": true,
-=======
     "uncertainty": {"epistemic": true, "aleatoric": false, "n_it": 10},
     "unet_3D": false,
+    "HeMIS": false,
     "binarize_prediction": true,
->>>>>>> 895457d2
     "transformation_training": {
 		"Resample": {
 			"wspace": 0.75,
