import json
import os

import onnxruntime
import matplotlib.pyplot as plt
import nibabel as nib
import numpy as np
import torch
import torch.nn as nn
import torch.nn.functional as F
import torchvision.utils as vutils
from scipy.ndimage import label, generate_binary_structure
from torch.autograd import Variable
from torch.utils.data import DataLoader
from tqdm import tqdm

<<<<<<< HEAD
from ivadomed.loader import utils as imed_loader_utils, loader as imed_loader
from ivadomed import postprocessing as imed_postpro
=======
>>>>>>> 5ff70447
from ivadomed import metrics as imed_metrics
from ivadomed import postprocessing as imed_postpro
from ivadomed import transforms as imed_transforms
from ivadomed.loader import utils as imed_loaded_utils, loader as imed_loader

# labels of paint_objects method
TP_COLOUR = 1
FP_COLOUR = 2
FN_COLOUR = 3

AXIS_DCT = {'sagittal': 0, 'coronal': 1, 'axial': 2}


class Evaluation3DMetrics(object):

    def __init__(self, data_pred, data_gt, dim_lst, params={}):

        self.data_pred = data_pred
        if len(self.data_pred.shape) == 3:
            self.data_pred = np.expand_dims(self.data_pred, -1)

        self.data_gt = data_gt
        if len(self.data_gt.shape) == 3:
            self.data_gt = np.expand_dims(self.data_gt, -1)

        h, w, d, self.n_classes = self.data_gt.shape
        self.px, self.py, self.pz = dim_lst

        self.bin_struct = generate_binary_structure(3, 2)  # 18-connectivity

        # Remove small objects
        if "removeSmall" in params:
            size_min = params['removeSmall']['thr']
            if params['removeSmall']['unit'] == 'vox':
                self.size_min = size_min
            elif params['removeSmall']['unit'] == 'mm3':
                self.size_min = np.round(size_min / (self.px * self.py * self.pz))
            else:
                print('Please choose a different unit for removeSmall. Chocies: vox or mm3')
                exit()

            for idx in range(self.n_classes):
                self.data_pred[..., idx] = self.remove_small_objects(data=self.data_pred[..., idx])
                self.data_gt[..., idx] = self.remove_small_objects(data=self.data_gt[..., idx])
        else:
            self.size_min = 0

        if "targetSize" in params:
            self.size_rng_lst, self.size_suffix_lst = \
                self._get_size_ranges(thr_lst=params["targetSize"]["thr"],
                                      unit=params["targetSize"]["unit"])
            self.label_size_lst = []
            self.data_gt_per_size = np.zeros(self.data_gt.shape)
            self.data_pred_per_size = np.zeros(self.data_gt.shape)
            for idx in range(self.n_classes):
                self.data_gt_per_size[..., idx] = self.label_per_size(self.data_gt[..., idx])
                label_gt_size_lst = list(set(self.data_gt_per_size[np.nonzero(self.data_gt_per_size)]))
                self.data_pred_per_size[..., idx] = self.label_per_size(self.data_pred[..., idx])
                label_pred_size_lst = list(set(self.data_pred_per_size[np.nonzero(self.data_pred_per_size)]))
                self.label_size_lst.append([label_gt_size_lst + label_pred_size_lst,
                                            ['gt'] * len(label_gt_size_lst) + ['pred'] * len(label_pred_size_lst)])

        else:
            self.label_size_lst = [[[], []] * self.n_classes]

        # 18-connected components
        self.data_pred_label = np.zeros((h, w, d, self.n_classes), dtype='u1')
        self.data_gt_label = np.zeros((h, w, d, self.n_classes), dtype='u1')
        self.n_pred = [None] * self.n_classes
        self.n_gt = [None] * self.n_classes
        for idx in range(self.n_classes):
            self.data_pred_label[..., idx], self.n_pred[idx] = label(self.data_pred[..., idx],
                                                                     structure=self.bin_struct)
            self.data_gt_label[..., idx], self.n_gt[idx] = label(self.data_gt[..., idx],
                                                                 structure=self.bin_struct)

        # painted data, object wise
        self.data_painted = np.copy(self.data_pred)

        # overlap_vox is used to define the object-wise TP, FP, FN
        if "overlap" in params:
            if params["overlap"]["unit"] == 'vox':
                self.overlap_vox = params["overlap"]["thr"]
            elif params["overlap"]["unit"] == 'mm3':
                self.overlap_vox = np.round(params["overlap"]["thr"] / (self.px * self.py * self.pz))
            elif params["overlap"]["unit"] == 'percent':  # percentage of the GT object
                self.overlap_percent = params["overlap"]["thr"]
                self.overlap_vox = None
        else:
            self.overlap_vox = 3

    def remove_small_objects(self, data):
        data_label, n = label(data,
                              structure=self.bin_struct)

        for idx in range(1, n + 1):
            data_idx = (data_label == idx).astype(np.int)
            n_nonzero = np.count_nonzero(data_idx)

            if n_nonzero < self.size_min:
                data[data_label == idx] = 0

        return data

    def _get_size_ranges(self, thr_lst, unit):
        assert unit in ['vox', 'mm3']

        rng_lst, suffix_lst = [], []
        for i, thr in enumerate(thr_lst):
            if i == 0:
                thr_low = self.size_min
            else:
                thr_low = thr_lst[i - 1] + 1

            thr_high = thr

            if unit == 'mm3':
                thr_low = np.round(thr_low / (self.px * self.py * self.pz))
                thr_high = np.round(thr_high / (self.px * self.py * self.pz))

            rng_lst.append([thr_low, thr_high])

            suffix_lst.append('_' + str(thr_low) + '-' + str(thr_high) + unit)

        # last subgroup
        thr_low = thr_lst[i] + 1
        if unit == 'mm3':
            thr_low = np.round(thr_low / (self.px * self.py * self.pz))
        thr_high = np.inf
        rng_lst.append([thr_low, thr_high])
        suffix_lst.append('_' + str(thr_low) + '-INF' + unit)

        return rng_lst, suffix_lst

    def label_per_size(self, data):
        data_label, n = label(data,
                              structure=self.bin_struct)
        data_out = np.zeros(data.shape)

        for idx in range(1, n + 1):
            data_idx = (data_label == idx).astype(np.int)
            n_nonzero = np.count_nonzero(data_idx)

            for idx_size, rng in enumerate(self.size_rng_lst):
                if n_nonzero >= rng[0] and n_nonzero <= rng[1]:
                    data_out[np.nonzero(data_idx)] = idx_size + 1

        return data_out.astype(np.int)

    def get_vol(self, data):
        vol = np.sum(data)
        vol *= self.px * self.py * self.pz
        return vol

    def get_rvd(self):
        """Relative volume difference."""
        vol_gt = self.get_vol(self.data_gt)
        vol_pred = self.get_vol(self.data_pred)

        if vol_gt == 0.0:
            return np.nan

        rvd = (vol_gt - vol_pred) * 100.
        rvd /= vol_gt

        return rvd

    def get_avd(self):
        """Absolute volume difference."""
        return abs(self.get_rvd())

    def _get_ltp_lfn(self, label_size, class_idx=0):
        """Number of true positive and false negative lesion.

            Note1: if two lesion_pred overlap with the current lesion_gt,
                then only one detection is counted.
        """
        ltp, lfn, n_obj = 0, 0, 0

        for idx in range(1, self.n_gt[class_idx] + 1):
            data_gt_idx = (self.data_gt_label[..., class_idx] == idx).astype(np.int)
            overlap = (data_gt_idx * self.data_pred[..., class_idx]).astype(np.int)

            # if label_size is None, then we look at all object sizes
            # we check if the currrent object belongs to the current size range
            if label_size is None or \
                    np.max(self.data_gt_per_size[..., class_idx][np.nonzero(data_gt_idx)]) == label_size:

                if self.overlap_vox is None:
                    overlap_vox = np.round(np.count_nonzero(data_gt_idx) * self.overlap_percent / 100.)
                else:
                    overlap_vox = self.overlap_vox

                if np.count_nonzero(overlap) >= overlap_vox:
                    ltp += 1

                else:
                    lfn += 1

                    if label_size is None:  # painting is done while considering all objects
                        self.data_painted[..., class_idx][self.data_gt_label[..., class_idx] == idx] = FN_COLOUR

                n_obj += 1

        return ltp, lfn, n_obj

    def _get_lfp(self, label_size, class_idx=0):
        """Number of false positive lesion."""
        lfp = 0
        for idx in range(1, self.n_pred[class_idx] + 1):
            data_pred_idx = (self.data_pred_label[..., class_idx] == idx).astype(np.int)
            overlap = (data_pred_idx * self.data_gt[..., class_idx]).astype(np.int)

            label_gt = np.max(data_pred_idx * self.data_gt_label[..., class_idx])
            data_gt_idx = (self.data_gt_label[..., class_idx] == label_gt).astype(np.int)
            # if label_size is None, then we look at all object sizes
            # we check if the current object belongs to the current size range

            if label_size is None or \
                    np.max(self.data_pred_per_size[..., class_idx][np.nonzero(data_gt_idx)]) == label_size:

                if self.overlap_vox is None:
                    overlap_thr = np.round(np.count_nonzero(data_gt_idx) * self.overlap_percent / 100.)
                else:
                    overlap_thr = self.overlap_vox

                if np.count_nonzero(overlap) < overlap_thr:
                    lfp += 1
                    if label_size is None:  # painting is done while considering all objects
                        self.data_painted[..., class_idx][self.data_pred_label[..., class_idx] == idx] = FP_COLOUR
                else:
                    if label_size is None:  # painting is done while considering all objects
                        self.data_painted[..., class_idx][self.data_pred_label[..., class_idx] == idx] = TP_COLOUR

        return lfp

    def get_ltpr(self, label_size=None, class_idx=0):
        """Lesion True Positive Rate / Recall / Sensitivity.

            Note: computed only if n_obj >= 1.
        """
        ltp, lfn, n_obj = self._get_ltp_lfn(label_size, class_idx)

        denom = ltp + lfn
        if denom == 0 or n_obj == 0:
            return np.nan, n_obj

        return ltp * 100. / denom, n_obj

    def get_lfdr(self, label_size=None, class_idx=0):
        """Lesion False Detection Rate / 1 - Precision.

            Note: computed only if n_obj >= 1.
        """
        ltp, _, n_obj = self._get_ltp_lfn(label_size, class_idx)
        lfp = self._get_lfp(label_size, class_idx)

        denom = ltp + lfp
        if denom == 0 or n_obj == 0:
            return np.nan

        return lfp * 100. / denom

    def run_eval(self):
        dct = {}

        for n in range(self.n_classes):
            dct['vol_pred_class' + str(n)] = self.get_vol(self.data_pred)
            dct['vol_gt_class' + str(n)] = self.get_vol(self.data_gt)
            dct['rvd_class' + str(n)], dct['avd_class' + str(n)] = self.get_rvd(), self.get_avd()
            dct['dice_class' + str(n)] = imed_metrics.dice_score(self.data_gt[..., n], self.data_pred[..., n]) * 100.
            dct['recall_class' + str(n)] = imed_metrics.recall_score(self.data_pred, self.data_gt, err_value=np.nan)
            dct['precision_class' + str(n)] = imed_metrics.precision_score(self.data_pred, self.data_gt,
                                                                           err_value=np.nan)
            dct['specificity_class' + str(n)] = imed_metrics.specificity_score(self.data_pred, self.data_gt,
                                                                               err_value=np.nan)
            dct['n_pred_class' + str(n)], dct['n_gt_class' + str(n)] = self.n_pred[n], self.n_gt[n]
            dct['ltpr_class' + str(n)], _ = self.get_ltpr()
            dct['lfdr_class' + str(n)] = self.get_lfdr()

            for lb_size, gt_pred in zip(self.label_size_lst[n][0], self.label_size_lst[n][1]):
                suffix = self.size_suffix_lst[int(lb_size) - 1]

                if gt_pred == 'gt':
                    dct['ltpr' + suffix + "_class" + str(n)], dct['n' + suffix] = self.get_ltpr(label_size=lb_size,
                                                                                                class_idx=n)
                else:  # gt_pred == 'pred'
                    dct['lfdr' + suffix + "_class" + str(n)] = self.get_lfdr(label_size=lb_size, class_idx=n)

        if self.n_classes == 1:
            self.data_painted = np.squeeze(self.data_painted, axis=-1)

        return dct, self.data_painted


def pred_to_nib(data_lst, z_lst, fname_ref, fname_out, slice_axis, debug=False, kernel_dim='2d', bin_thr=0.5,
                discard_noise=True):
    """Convert the NN predictions as nibabel object.

    Based on the header of fname_ref image, it creates a nibabel object from the NN predictions (data_lst),
    given the slice indexes (z_lst) along slice_axis.

    Args:
        data_lst (list of np arrays): predictions, either 2D slices either 3D patches.
        z_lst (list of ints): slice indexes to reconstruct a 3D volume.
        fname_ref (string): Filename of the input image: its header is copied to the output nibabel object.
        fname_out (string): If not None, then the generated nibabel object is saved with this filename.
        slice_axis (int): Indicates the axis used for the 2D slice extraction: Sagittal: 0, Coronal: 1, Axial: 2.
        debug (bool): Display additional info used for debugging.
        kernel_dim (string): Indicates the number of dimensions of the extracted patches. Choices: '2d', '3d'.
        bin_thr (float): If positive, then the segmentation is binarised with this given threshold.
    Returns:
        NibabelObject: Object containing the NN prediction.

    """
    # Load reference nibabel object
    nib_ref = nib.load(fname_ref)
    nib_ref_can = nib.as_closest_canonical(nib_ref)

    if kernel_dim == '2d':
        # complete missing z with zeros
        tmp_lst = []
        for z in range(nib_ref_can.header.get_data_shape()[slice_axis]):
            if not z in z_lst:
                tmp_lst.append(np.zeros(data_lst[0].shape))
            else:
                tmp_lst.append(data_lst[z_lst.index(z)])

        if debug:
            print("Len {}".format(len(tmp_lst)))
            for arr in tmp_lst:
                print("Shape element lst {}".format(arr.shape))

        # create data and stack on depth dimension
        arr = np.stack(tmp_lst, axis=-1)

        # If only one channel then return 3D arr
        if arr.shape[0] == 1:
            arr = arr[0, :]

        # Reorient data
        arr_pred_ref_space = reorient_image(arr, slice_axis, nib_ref, nib_ref_can).astype('float32')

    else:
        arr_pred_ref_space = data_lst[0]
        n_channel = arr_pred_ref_space.shape[0]
        oriented_volumes = []
        if len(arr_pred_ref_space.shape) == 4:
            for i in range(n_channel):
                oriented_volumes.append(reorient_image(arr_pred_ref_space[i,], slice_axis, nib_ref, nib_ref_can))
            # transpose to locate the channel dimension at the end to properly see image on viewer
            arr_pred_ref_space = np.asarray(oriented_volumes).transpose((1, 2, 3, 0))

    # If only one channel then return 3D arr
    if arr_pred_ref_space.shape[0] == 1:
        arr_pred_ref_space = arr_pred_ref_space[0, :]

    if bin_thr >= 0:
        arr_pred_ref_space = imed_postpro.threshold_predictions(arr_pred_ref_space, thr=bin_thr)
    elif discard_noise:  # discard noise
        arr_pred_ref_space[arr_pred_ref_space <= 1e-1] = 0

    # create nibabel object
    nib_pred = nib.Nifti1Image(arr_pred_ref_space, nib_ref.affine)

    # save as nifti file
    if fname_out is not None:
        nib.save(nib_pred, fname_out)

    return nib_pred


def run_uncertainty(ifolder):
    # list subj_acq prefixes
    subj_acq_lst = [f.split('_pred')[0] for f in os.listdir(ifolder)
                    if f.endswith('.nii.gz') and '_pred' in f]
    # remove duplicates
    subj_acq_lst = list(set(subj_acq_lst))
    # keep only the images where unc has not been computed yet
    subj_acq_lst = [f for f in subj_acq_lst if not os.path.isfile(
        os.path.join(ifolder, f + '_unc-cv.nii.gz'))]

    # loop across subj_acq
    for subj_acq in tqdm(subj_acq_lst, desc="Uncertainty Computation"):
        # hard segmentation from MC samples
        fname_pred = os.path.join(ifolder, subj_acq + '_pred.nii.gz')
        # fname for soft segmentation from MC simulations
        fname_soft = os.path.join(ifolder, subj_acq + '_soft.nii.gz')
        # find Monte Carlo simulations
        fname_pred_lst = [os.path.join(ifolder, f)
                          for f in os.listdir(ifolder) if subj_acq + '_pred_' in f]

        # if final segmentation from Monte Carlo simulations has not been generated yet
        if not os.path.isfile(fname_pred) or not os.path.isfile(fname_soft):
            # threshold used for the hard segmentation
            thr = 1. / len(fname_pred_lst)  # 1 for all voxels where at least on MC sample predicted 1
            # average then argmax
            combine_predictions(fname_pred_lst, fname_pred, fname_soft, thr=thr)

        fname_unc_vox = os.path.join(ifolder, subj_acq + '_unc-vox.nii.gz')
        if not os.path.isfile(fname_unc_vox):
            # compute voxel-wise uncertainty map
            voxelWise_uncertainty(fname_pred_lst, fname_unc_vox)

        fname_unc_struct = os.path.join(ifolder, subj_acq + '_unc.nii.gz')
        if not os.path.isfile(os.path.join(ifolder, subj_acq + '_unc-cv.nii.gz')):
            # compute structure-wise uncertainty
            structureWise_uncertainty(fname_pred_lst, fname_pred, fname_unc_vox, fname_unc_struct)


def combine_predictions(fname_lst, fname_hard, fname_prob, thr=0.5):
    """
    Combine predictions from Monte Carlo simulations
    by applying:
        (1) a mean (saved as fname_prob)
        (2) then argmax operation (saved as fname_hard).
    """
    # collect all MC simulations
    data_lst = []
    for fname in fname_lst:
        nib_im = nib.load(fname)
        data_lst.append(nib_im.get_fdata())

    # average over all the MC simulations
    data_prob = np.mean(np.array(data_lst), axis=0)
    # save prob segmentation
    nib_prob = nib.Nifti1Image(data_prob, nib_im.affine)
    nib.save(nib_prob, fname_prob)

    # argmax operator
    # TODO: adapt for multi-label pred
    data_hard = imed_postpro.threshold_predictions(data_prob, thr=thr).astype(np.uint8)
    # save hard segmentation
    nib_hard = nib.Nifti1Image(data_hard, nib_im.affine)
    nib.save(nib_hard, fname_hard)


def voxelWise_uncertainty(fname_lst, fname_out, eps=1e-5):
    """
    Voxel-wise uncertainty is estimated as entropy over all
    N MC probability maps, and saved in fname_out.
    """
    # collect all MC simulations
    data_lst = []
    for fname in fname_lst:
        nib_im = nib.load(fname)
        data_lst.append(nib_im.get_fdata())

    # entropy
    unc = np.repeat(np.expand_dims(np.array(data_lst), -1), 2, -1)  # n_it, x, y, z, 2
    unc[..., 0] = 1 - unc[..., 1]
    unc = -np.sum(np.mean(unc, 0) * np.log(np.mean(unc, 0) + eps), -1)

    # save uncertainty map
    nib_unc = nib.Nifti1Image(unc, nib_im.affine)
    nib.save(nib_unc, fname_out)


def structureWise_uncertainty(fname_lst, fname_hard, fname_unc_vox, fname_out):
    """
    Structure-wise uncertainty from N MC probability maps (fname_lst)
    and saved in fname_out with the following suffixes:
       - '-cv.nii.gz': coefficient of variation
       - '-iou.nii.gz': intersection over union
       - '-avgUnc.nii.gz': average voxel-wise uncertainty within the structure.
    """
    # load hard segmentation and label it
    nib_hard = nib.load(fname_hard)
    data_hard = nib_hard.get_fdata()
    bin_struct = generate_binary_structure(3, 2)  # 18-connectivity
    data_hard_l, n_l = label(data_hard, structure=bin_struct)

    # load uncertainty map
    nib_uncVox = nib.load(fname_unc_vox)
    data_uncVox = nib_uncVox.get_fdata()
    del nib_uncVox

    # init output arrays
    data_iou, data_cv, data_avgUnc = np.zeros(data_hard.shape), np.zeros(data_hard.shape), np.zeros(data_hard.shape)

    # load all MC simulations and label them
    data_lst, data_l_lst = [], []
    for fname in fname_lst:
        nib_im = nib.load(fname)
        data_im = nib_im.get_fdata()
        data_lst.append(data_im)
        data_im_l, _ = label(data_im, structure=bin_struct)
        data_l_lst.append(data_im_l)
        del nib_im

    # loop across all structures of data_hard_l
    for i_l in range(1, n_l + 1):
        # select the current structure, remaining voxels are set to zero
        data_i_l = (data_hard_l == i_l).astype(np.int)

        # select the current structure in each MC sample
        # and store it in data_mc_i_l_lst
        data_mc_i_l_lst = []
        # loop across MC samples
        for i_mc in range(len(data_lst)):
            # find the structure of interest in the current MC sample
            data_i_inter = data_i_l * data_l_lst[i_mc]
            i_mc_l = np.max(data_i_inter)

            if i_mc_l > 0:
                # keep only the unc voxels of the structure of interest
                data_mc_i_l = np.copy(data_lst[i_mc])
                data_mc_i_l[data_l_lst[i_mc] != i_mc_l] = 0.
            else:  # no structure in this sample
                data_mc_i_l = np.zeros(data_lst[i_mc].shape)
            data_mc_i_l_lst.append(data_mc_i_l)

        # compute IoU over all the N MC samples for a specific structure
        intersection = np.logical_and(data_mc_i_l_lst[0].astype(np.bool),
                                      data_mc_i_l_lst[1].astype(np.bool))
        union = np.logical_or(data_mc_i_l_lst[0].astype(np.bool),
                              data_mc_i_l_lst[1].astype(np.bool))
        for i_mc in range(2, len(data_mc_i_l_lst)):
            intersection = np.logical_and(intersection,
                                          data_mc_i_l_lst[i_mc].astype(np.bool))
            union = np.logical_or(union,
                                  data_mc_i_l_lst[i_mc].astype(np.bool))
        iou = np.sum(intersection) * 1. / np.sum(union)

        # compute coefficient of variation for all MC volume estimates for a given structure
        vol_mc_lst = [np.sum(data_mc_i_l_lst[i_mc]) for i_mc in range(len(data_mc_i_l_lst))]
        mu_mc = np.mean(vol_mc_lst)
        sigma_mc = np.std(vol_mc_lst)
        cv = sigma_mc / mu_mc

        # compute average voxel-wise uncertainty within the structure
        avgUnc = np.mean(data_uncVox[data_i_l != 0])
        # assign uncertainty value to the structure
        data_iou[data_i_l != 0] = iou
        data_cv[data_i_l != 0] = cv
        data_avgUnc[data_i_l != 0] = avgUnc

    # save nifti files
    fname_iou = fname_out.split('.nii.gz')[0] + '-iou.nii.gz'
    fname_cv = fname_out.split('.nii.gz')[0] + '-cv.nii.gz'
    fname_avgUnc = fname_out.split('.nii.gz')[0] + '-avgUnc.nii.gz'
    nib_iou = nib.Nifti1Image(data_iou, nib_hard.affine)
    nib_cv = nib.Nifti1Image(data_cv, nib_hard.affine)
    nib_avgUnc = nib.Nifti1Image(data_avgUnc, nib_hard.affine)
    nib.save(nib_iou, fname_iou)
    nib.save(nib_cv, fname_cv)
    nib.save(nib_avgUnc, fname_avgUnc)


def mixup(data, targets, alpha):
    """Compute the mixup data.
    Return mixed inputs and targets, lambda.
    """
    indices = torch.randperm(data.size(0))
    data2 = data[indices]
    targets2 = targets[indices]

    lambda_ = np.random.beta(alpha, alpha)
    lambda_ = max(lambda_, 1 - lambda_)  # ensure lambda_ >= 0.5
    lambda_tensor = torch.FloatTensor([lambda_])

    data = data * lambda_tensor + data2 * (1 - lambda_tensor)
    targets = targets * lambda_tensor + targets2 * (1 - lambda_tensor)

    return data, targets, lambda_tensor


def save_mixup_sample(x, y, fname):
    plt.figure(figsize=(20, 10))
    plt.subplot(1, 2, 1)
    plt.axis("off")
    plt.imshow(x, interpolation='nearest', aspect='auto', cmap='gray')

    plt.subplot(1, 2, 2)
    plt.axis("off")
    plt.imshow(y, interpolation='nearest', aspect='auto', cmap='jet', vmin=0, vmax=1)

    plt.savefig(fname, bbox_inches='tight', pad_inches=0, dpi=100)
    plt.close()


def segment_volume(folder_model, fname_image, fname_roi=None, gpu_number=0):
    """Segment an image.

    Segment an image (fname_image) using a pre-trained model (folder_model). If provided, a region of interest (fname_roi)
    is used to crop the image prior to segment it.

    Args:
        folder_model (string): foldername which contains
            (1) the model ('folder_model/folder_model.pt') to use
            (2) its configuration file ('folder_model/folder_model.json') used for the training,
                see https://github.com/neuropoly/ivado-medical-imaging/wiki/configuration-file
        fname_image (string): image filename (e.g. .nii.gz) to segment.
        fname_roi (string): Binary image filename (e.g. .nii.gz) defining a region of interest,
            e.g. spinal cord centerline, used to crop the image prior to segment it if provided.
            The segmentation is not performed on the slices that are empty in this image.
        gpu_number (int): Number representing gpu number if available.
    Returns:
        nibabelObject: Object containing the soft segmentation.

    """
    # Define device
    device = torch.device("cpu") if not torch.cuda.is_available() else torch.device("cuda:" + str(gpu_number))

    # Check if model folder exists
    # TODO: this check already exists in sct.deepseg.core.segment_nifti(). We should probably keep only one check in
    #  ivadomed, and do it in a separate, more specific file (e.g. models.py)
    if os.path.isdir(folder_model):
        prefix_model = os.path.basename(folder_model)
        # Check if model and model metadata exist. Verify if ONNX model exists, if not try to find .pt model
        fname_model = os.path.join(folder_model, prefix_model + '.onnx')
        if not os.path.isfile(fname_model):
            fname_model = os.path.join(folder_model, prefix_model + '.pt')
            if not os.path.exists(fname_model):
                print('Model file not found: {}'.format(fname_model))
                exit()
        fname_model_metadata = os.path.join(folder_model, prefix_model + '.json')
        if not os.path.isfile(fname_model_metadata):
            print('Model metadata file not found: {}'.format(fname_model_metadata))
            exit()
    else:
        print('Model folder not found: {}'.format(folder_model))
        exit()

    # Load model training config
    with open(fname_model_metadata, "r") as fhandle:
        context = json.load(fhandle)

    # If ROI is not provided then force center cropping
    if fname_roi is None and 'ROICrop' in context["transformation_validation"].keys():
        context["transformation_validation"] = dict((key, value) if key != 'ROICrop'
                                                    else ('CenterCrop', value)
                                                    for (key, value) in context["transformation_validation"].items())

    # Compose transforms
    do_transforms = imed_transforms.Compose(context['transformation_validation'], requires_undo=True)

    # Undo Transforms
    undo_transforms = imed_transforms.UndoCompose(do_transforms)

    # Force filter_empty_mask to False if fname_roi = None
    if fname_roi is None and 'filter_empty_mask' in context["slice_filter"]:
        context["slice_filter"]["filter_empty_mask"] = False

    fname_roi = [fname_roi] if fname_roi is not None else None

    # Load data
    filename_pairs = [([fname_image], None, fname_roi, [{}])]
    if not context['unet_3D']:  # TODO: rename this param 'model_name' or 'kernel_dim'
        ds = imed_loader.MRI2DSegmentationDataset(filename_pairs,
                                                  slice_axis=AXIS_DCT[context['slice_axis']],
                                                  cache=True,
                                                  transform=do_transforms,
                                                  slice_filter_fn=SliceFilter(**context["slice_filter"]))
    else:
        ds = imed_loader.MRI3DSubVolumeSegmentationDataset(filename_pairs,
                                                           transform=do_transforms,
                                                           length=context["length_3D"],
                                                           padding=context["padding_3D"])

    # If fname_roi provided, then remove slices without ROI
    if fname_roi is not None:
        ds = imed_loader_utils.filter_roi(ds, nb_nonzero_thr=context["slice_filter_roi"])

    if not context['unet_3D']:
        print(f"\nLoaded {len(ds)} {context['slice_axis']} slices..")
    else:
        print(f"\nLoaded {len(ds)} {context['slice_axis']} volumes of shape {context['length_3D']}")

    # Data Loader
    data_loader = DataLoader(ds, batch_size=context["batch_size"],
                             shuffle=False, pin_memory=True,
                             collate_fn=imed_loader_utils.imed_collate,
                             num_workers=0)

    # Load model
    if fname_model.endswith('.pt'):
        model = torch.load(fname_model, map_location=device)

        # Inference time
        model.eval()

    # Loop across batches
    preds_list, slice_idx_list = [], []
    for i_batch, batch in enumerate(data_loader):
        with torch.no_grad():
<<<<<<< HEAD
            input_data = batch['input'].cuda() if torch.cuda.is_available() else batch['input']
            preds = model(input_data).cpu()

        rdict = {}
        rdict['gt'] = preds
        batch.update(rdict)
        # Take only metadata from one input
        batch["input_metadata"] = batch["input_metadata"][0]
=======
            img = batch['input']
            preds = model(img) if fname_model.endswith('.pt') else onnx_inference(fname_model, img)
>>>>>>> 5ff70447

        # Reconstruct 3D object
        for i_slice in range(len(preds)):
            for i_label in range(preds[i_slice].shape[0]):
                batch["input_metadata"][i_slice][i_label]['data_type'] = 'gt'
            # undo transformations
            preds_i_undo, metadata_idx = undo_transforms(preds[i_slice],
                                                         batch["input_metadata"][i_slice],
                                                         data_type='gt')

            # Add new segmented slice to preds_list
            preds_list.append(np.array(preds_i_undo))
            # Store the slice index of preds_i_undo in the original 3D image
            slice_idx_list.append(int(batch['input_metadata'][i_slice][0]['slice_index']))

            # If last batch and last sample of this batch, then reconstruct 3D object
            if i_batch == len(data_loader) - 1 and i_slice == len(batch['gt']) - 1:
                pred_nib = pred_to_nib(data_lst=preds_list,
                                       fname_ref=fname_image,
                                       fname_out=None,
                                       z_lst=slice_idx_list,
                                       slice_axis=AXIS_DCT[context['slice_axis']],
                                       kernel_dim='3d' if context['unet_3D'] else '2d',
                                       debug=False,
                                       bin_thr=-1)

    return pred_nib


def cuda(input_var, non_blocking=False):
    """
    This function sends input_var to GPU.
    :param input_var: either a tensor or a list of tensors
    :param non_blocking
    :return: same as input_var
    """

    if isinstance(input_var, list):
        return [t.cuda(non_blocking=non_blocking) for t in input_var]
    else:
        return input_var.cuda(non_blocking=non_blocking)


class HookBasedFeatureExtractor(nn.Module):
    """
    This function extracts feature maps from given layer.
    https://github.com/ozan-oktay/Attention-Gated-Networks/tree/a96edb72622274f6705097d70cfaa7f2bf818a5a
    """

    def __init__(self, submodule, layername, upscale=False):
        super(HookBasedFeatureExtractor, self).__init__()

        self.submodule = submodule
        self.submodule.eval()
        self.layername = layername
        self.outputs_size = None
        self.outputs = None
        self.inputs = None
        self.inputs_size = None
        self.upscale = upscale

    def get_input_array(self, m, i, o):
        if isinstance(i, tuple):
            self.inputs = [i[index].data.clone() for index in range(len(i))]
            self.inputs_size = [input.size() for input in self.inputs]
        else:
            self.inputs = i.data.clone()
            self.inputs_size = self.input.size()
        print('Input Array Size: ', self.inputs_size)

    def get_output_array(self, m, i, o):
        if isinstance(o, tuple):
            self.outputs = [o[index].data.clone() for index in range(len(o))]
            self.outputs_size = [output.size() for output in self.outputs]
        else:
            self.outputs = o.data.clone()
            self.outputs_size = self.outputs.size()
        print('Output Array Size: ', self.outputs_size)

    def rescale_output_array(self, newsize):
        us = nn.Upsample(size=newsize[2:], mode='bilinear')
        if isinstance(self.outputs, list):
            for index in range(len(self.outputs)): self.outputs[index] = us(self.outputs[index]).data()
        else:
            self.outputs = us(self.outputs).data()

    def forward(self, x):
        target_layer = self.submodule._modules.get(self.layername)

        # Collect the output tensor
        h_inp = target_layer.register_forward_hook(self.get_input_array)
        h_out = target_layer.register_forward_hook(self.get_output_array)
        self.submodule(x)
        h_inp.remove()
        h_out.remove()

        # Rescale the feature-map if it's required
        if self.upscale: self.rescale_output_array(x.size())

        return self.inputs, self.outputs


def reorient_image(arr, slice_axis, nib_ref, nib_ref_canonical):
    # Orient image in RAS according to slice axis
    arr_ras = imed_loader_utils.orient_img_ras(arr, slice_axis)

    # https://gitship.com/neuroscience/nibabel/blob/master/nibabel/orientations.py
    ref_orientation = nib.orientations.io_orientation(nib_ref.affine)
    ras_orientation = nib.orientations.io_orientation(nib_ref_canonical.affine)
    # Return the orientation that transforms from ras to ref_orientation
    trans_orient = nib.orientations.ornt_transform(ras_orientation, ref_orientation)
    # apply transformation
    return nib.orientations.apply_orientation(arr_ras, trans_orient)


def save_feature_map(batch, layer_name, context, model, test_input, slice_axis):
    if not os.path.exists(os.path.join(context["log_directory"], layer_name)):
        os.mkdir(os.path.join(context["log_directory"], layer_name))

    # Save for subject in batch
    for i in range(batch['input'].size(0)):
        inp_fmap, out_fmap = \
            HookBasedFeatureExtractor(model, layer_name, False).forward(Variable(test_input[i][None,]))

        # Display the input image and Down_sample the input image
        orig_input_img = test_input[i][None,].permute(3, 4, 2, 0, 1).cpu().numpy()
        upsampled_attention = F.interpolate(out_fmap[1],
                                            size=test_input[i][None,].size()[2:],
                                            mode='trilinear',
                                            align_corners=True).data.permute(3, 4, 2, 0, 1).cpu().numpy()

        path = batch["input_metadata"][0][i]["input_filenames"]

        basename = path.split('/')[-1]
        save_directory = os.path.join(context['log_directory'], layer_name, basename)

        # Write the attentions to a nifti image
        nib_ref = nib.load(path)
        nib_ref_can = nib.as_closest_canonical(nib_ref)
        oriented_image = reorient_image(orig_input_img[:, :, :, 0, 0], slice_axis, nib_ref, nib_ref_can)

        nib_pred = nib.Nifti1Image(oriented_image, nib_ref.affine)
        nib.save(nib_pred, save_directory)

        basename = basename.split(".")[0] + "_att.nii.gz"
        save_directory = os.path.join(context['log_directory'], layer_name, basename)
        attention_map = reorient_image(upsampled_attention[:, :, :, 0, ], slice_axis, nib_ref, nib_ref_can)
        nib_pred = nib.Nifti1Image(attention_map, nib_ref.affine)

        nib.save(nib_pred, save_directory)


def save_color_labels(gt_data, binarize, gt_filename, output_filename, slice_axis):
    rdict = {}
    n_class, h, w, d = gt_data.shape
    labels = range(n_class)
    # Generate color labels
    multi_labeled_pred = np.zeros((h, w, d, 3))
    if binarize:
        rdict['gt'] = imed_postpro.threshold_predictions(gt_data)

    # Keep always the same color labels
    np.random.seed(6)

    for label in labels:
        r, g, b = np.random.randint(0, 256, size=3)
        multi_labeled_pred[..., 0] += r * gt_data[label,]
        multi_labeled_pred[..., 1] += g * gt_data[label,]
        multi_labeled_pred[..., 2] += b * gt_data[label,]

    rgb_dtype = np.dtype([('R', 'u1'), ('G', 'u1'), ('B', 'u1')])
    multi_labeled_pred = multi_labeled_pred.copy().astype('u1').view(dtype=rgb_dtype).reshape((h, w, d))

    pred_to_nib([multi_labeled_pred], [], gt_filename,
                output_filename, slice_axis=slice_axis, kernel_dim='3d', bin_thr=-1, discard_noise=False)

    return multi_labeled_pred


def convert_labels_to_RGB(grid_img):
    # Keep always the same color labels
    batch_size, n_class, h, w = grid_img.shape
    rgb_img = torch.zeros((batch_size, 3, h, w))

    # Keep always the same color labels
    np.random.seed(6)
    for i in range(n_class):
        r, g, b = np.random.randint(0, 256, size=3)
        rgb_img[:, i, ] = r * grid_img[:, i, ]
        rgb_img[:, i, ] = g * grid_img[:, i, ]
        rgb_img[:, i, ] = b * grid_img[:, i, ]

    return rgb_img


def save_tensorboard_img(writer, epoch, dataset_type, input_samples, gt_samples, preds, unet_3D):
    if unet_3D:
        # Take all images stacked on depth dimension
        num_2d_img = input_samples.shape[-1]
    else:
        num_2d_img = 1
    if isinstance(input_samples, list):
        input_samples_copy = input_samples.copy()
    else:
        input_samples_copy = input_samples.clone()
    preds_copy = preds.clone()
    gt_samples_copy = gt_samples.clone()
    for idx in range(num_2d_img):
        if unet_3D:
            input_samples = input_samples_copy[..., idx]
            preds = preds_copy[..., idx]
            gt_samples = gt_samples_copy[..., idx]
            # Only display images with labels
            if gt_samples.sum() == 0:
                continue

        # take only one modality for grid
        if not isinstance(input_samples, list) and input_samples.shape[1] > 1:
            tensor = input_samples[:, 0, ][:, None, ]
            input_samples = torch.cat((tensor, tensor, tensor), 1)
        elif isinstance(input_samples, list):
            input_samples = input_samples[0]

        grid_img = vutils.make_grid(input_samples,
                                    normalize=True,
                                    scale_each=True)
        writer.add_image(dataset_type + '/Input', grid_img, epoch)

        grid_img = vutils.make_grid(convert_labels_to_RGB(preds),
                                    normalize=True,
                                    scale_each=True)

        writer.add_image(dataset_type + '/Predictions', grid_img, epoch)

        grid_img = vutils.make_grid(convert_labels_to_RGB(gt_samples),
                                    normalize=True,
                                    scale_each=True)

        writer.add_image(dataset_type + '/Ground Truth', grid_img, epoch)


def generate_bounding_box_file(subject_list, model_path, log_dir, gpu_number=0, slice_axis=0, keep_largest_only=True):
    bounding_box_dict = {}
    for subject in subject_list:
        subject_path = str(subject.record["absolute_path"])
        object_mask = segment_volume(model_path, subject_path, gpu_number=gpu_number)
        if keep_largest_only:
            object_mask = imed_postpro.keep_largest_object(object_mask)
        ras_orientation = nib.as_closest_canonical(object_mask)
        hwd_orientation = imed_loader_utils.orient_img_hwd(ras_orientation.get_fdata()[..., 0], slice_axis)
        bounding_box = imed_postpro.get_bounding_boxes(hwd_orientation)
        bounding_box_dict[subject_path] = list(bounding_box)

    file_path = os.path.join(log_dir, 'bounding_boxes.json')
    with open(file_path, 'w') as fp:
        json.dump(bounding_box_dict, fp, indent=4)
    return bounding_box_dict


class SliceFilter(object):
    def __init__(self, filter_empty_mask=True,
                 filter_empty_input=True):
        self.filter_empty_mask = filter_empty_mask
        self.filter_empty_input = filter_empty_input

    def __call__(self, sample):
        input_data, gt_data = sample['input'], sample['gt']

        if self.filter_empty_mask:
            if not np.any(gt_data):
                return False

        if self.filter_empty_input:
            if not np.all([np.any(img) for img in input_data]):
                return False

        return True


def unstack_tensors(sample):
    list_tensor = []
    for i in range(sample.shape[1]):
        list_tensor.append(sample[:, i, ].unsqueeze(1))
    return list_tensor


def save_onnx_model(model, inputs, model_path):
    model.eval()
    dynamic_axes = {0: 'batch', 1: 'num_channels', 2: 'height', 3: 'width', 4: 'depth'}
    if len(inputs.shape) == 4:
        del dynamic_axes[4]
    torch.onnx.export(model, inputs, model_path,
                      opset_version=11,
                      input_names=['input'],
                      output_names=['output'],
                      dynamic_axes={'input': dynamic_axes, 'output': dynamic_axes})


def onnx_inference(model_path, inputs):
    inputs = np.array(inputs)
    ort_session = onnxruntime.InferenceSession(model_path)
    ort_inputs = {ort_session.get_inputs()[0].name: inputs}
    ort_outs = ort_session.run(None, ort_inputs)
    return torch.tensor(ort_outs[0])<|MERGE_RESOLUTION|>--- conflicted
+++ resolved
@@ -14,15 +14,10 @@
 from torch.utils.data import DataLoader
 from tqdm import tqdm
 
-<<<<<<< HEAD
-from ivadomed.loader import utils as imed_loader_utils, loader as imed_loader
-from ivadomed import postprocessing as imed_postpro
-=======
->>>>>>> 5ff70447
 from ivadomed import metrics as imed_metrics
 from ivadomed import postprocessing as imed_postpro
 from ivadomed import transforms as imed_transforms
-from ivadomed.loader import utils as imed_loaded_utils, loader as imed_loader
+from ivadomed.loader import utils as imed_loader_utils, loader as imed_loader
 
 # labels of paint_objects method
 TP_COLOUR = 1
@@ -705,19 +700,8 @@
     preds_list, slice_idx_list = [], []
     for i_batch, batch in enumerate(data_loader):
         with torch.no_grad():
-<<<<<<< HEAD
-            input_data = batch['input'].cuda() if torch.cuda.is_available() else batch['input']
-            preds = model(input_data).cpu()
-
-        rdict = {}
-        rdict['gt'] = preds
-        batch.update(rdict)
-        # Take only metadata from one input
-        batch["input_metadata"] = batch["input_metadata"][0]
-=======
             img = batch['input']
             preds = model(img) if fname_model.endswith('.pt') else onnx_inference(fname_model, img)
->>>>>>> 5ff70447
 
         # Reconstruct 3D object
         for i_slice in range(len(preds)):
