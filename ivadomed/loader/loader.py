--- conflicted
+++ resolved
@@ -1,13 +1,9 @@
 import nibabel as nib
 import numpy as np
 import torch
-<<<<<<< HEAD
 import os
 import json
-from PIL import Image
-=======
-
->>>>>>> 5ff70447
+
 from bids_neuropoly import bids
 from torch.utils.data import Dataset
 from tqdm import tqdm
@@ -448,28 +444,8 @@
         :param index: subvolume index.
         """
         coord = self.indexes[index]
-<<<<<<< HEAD
-        seg_pair, roi_pair = self.handlers[coord['handler_index']]
-        seg_metadata = seg_pair.get_pair_metadata(index)
-        roi_metadata = roi_pair.get_pair_metadata(index)
-        input_img, gt_img = seg_pair.get_pair_data()
-        _, roi_img = roi_pair.get_pair_data()
-        data_shape = input_img[0].shape
-
-        data_dict = {
-            'input': input_img,
-            'gt': gt_img,
-            'roi': roi_img,
-            'input_metadata': seg_metadata['input_metadata'],
-            'gt_metadata': seg_metadata['gt_metadata'],
-            'roi_metadata': roi_metadata['gt_metadata']
-        }
-        for idx in range(len(data_dict["input"])):
-            data_dict['input_metadata'][idx]['data_shape'] = data_shape
-=======
         input_img, gt_img = self.handlers[coord['handler_index']].get_pair_data()
         seg_pair_slice = self.handlers[coord['handler_index']].get_pair_metadata(coord['handler_index'])
->>>>>>> 5ff70447
 
         # Clean transforms params from previous transforms
         # i.e. remove params from previous iterations so that the coming transforms are different
@@ -493,17 +469,10 @@
         shape_z = coord["z_max"] - coord["z_min"]
 
         subvolumes = {
-<<<<<<< HEAD
-            'input': torch.zeros(data_dict['input'].shape[0], shape_x, shape_y, shape_z),
-            'gt': torch.zeros(data_dict['input'].shape[0], shape_x, shape_y, shape_z),
-            'input_metadata': seg_metadata['input_metadata'],
-            'gt_metadata': seg_metadata['gt_metadata']
-=======
             'input': torch.zeros(stack_input.shape[0], shape_x, shape_y, shape_z),
             'gt': torch.zeros(stack_input.shape[0], shape_x, shape_y, shape_z),
             'input_metadata': metadata_input,
             'gt_metadata': metadata_gt
->>>>>>> 5ff70447
         }
 
         for _ in range(len(stack_input)):
