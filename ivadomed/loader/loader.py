--- conflicted
+++ resolved
@@ -1,10 +1,7 @@
 import nibabel as nib
 import numpy as np
-<<<<<<< HEAD
-=======
 import torch
-from PIL import Image
->>>>>>> 35b40f29
+
 from bids_neuropoly import bids
 from torch.utils.data import Dataset
 from tqdm import tqdm
@@ -239,28 +236,6 @@
                 gt_slices.append(np.asarray(gt_obj[..., slice_index],
                                             dtype=np.float32))
 
-<<<<<<< HEAD
-            gt_meta_dict = []
-            for gt in self.gt_handle:
-                if gt is not None:
-                    gt_meta_dict.append(imed_loader_utils.SampleMetadata({
-                        "zooms": imed_loader_utils.orient_shapes_hwd(gt.header.get_zooms(), self.slice_axis),
-                        "data_shape": imed_loader_utils.orient_shapes_hwd(gt.header.get_data_shape(),
-                                                                          self.slice_axis),
-                        "gt_filenames": self.metadata[0]["gt_filenames"]
-                    }))
-                else:
-                    gt_meta_dict.append(imed_loader_utils.SampleMetadata({}))
-
-        input_meta_dict = []
-        for handle in self.input_handle:
-            input_meta_dict.append(imed_loader_utils.SampleMetadata({
-                "zooms": imed_loader_utils.orient_shapes_hwd(handle.header.get_zooms(), self.slice_axis),
-                "data_shape": imed_loader_utils.orient_shapes_hwd(handle.header.get_data_shape(), self.slice_axis)
-            }))
-
-=======
->>>>>>> 35b40f29
         dreturn = {
             "input": input_slices,
             "gt": gt_slices,
@@ -458,29 +433,16 @@
         """
         coord = self.indexes[index]
         input_img, gt_img = self.handlers[coord['handler_index']].get_pair_data()
-<<<<<<< HEAD
-        data_shape = gt_img[0].shape
-        seg_pair_slice = self.handlers[coord['handler_index']].get_pair_slice(coord['handler_index'])
-
-        # Subvolume Image and GT
-        for idx in range(len(input_img)):
-            input_img[idx] = input_img[idx][coord['x_min']:coord['x_max'],
-                                      coord['y_min']:coord['y_max'],
-                                      coord['z_min']:coord['z_max']]
-
-        for idx in range(len(gt_img)):
-            gt_img[idx] = gt_img[idx][coord['x_min']:coord['x_max'],
-                          coord['y_min']:coord['y_max'],
-                          coord['z_min']:coord['z_max']]
-
-        # Metadata
-        metadata_input = seg_pair_slice['input_metadata']
-        metadata_gt = seg_pair_slice['gt_metadata']
+        # data_shape = input_img[0].shape
+        seg_pair_slice = self.handlers[coord['handler_index']].get_pair_metadata(coord['handler_index'])
+
+        # for idx in range(len(data_dict["input"])):
+        #     data_dict['input_metadata'][idx]['data_shape'] = data_shape
 
         # Clean transforms params from previous transforms
         # i.e. remove params from previous iterations so that the coming transforms are different
-        metadata_input = imed_loader_utils.clean_metadata(metadata_input)
-        metadata_gt = imed_loader_utils.clean_metadata(metadata_gt)
+        metadata_input = imed_loader_utils.clean_metadata(seg_pair_slice['input_metadata'])
+        metadata_gt = imed_loader_utils.clean_metadata(seg_pair_slice['gt_metadata'])
 
         # Run transforms on images
         stack_input, metadata_input = self.transform(sample=input_img,
@@ -493,30 +455,6 @@
         stack_gt, metadata_gt = self.transform(sample=gt_img,
                                                metadata=metadata_gt,
                                                data_type="gt")
-
-        # Store data in dict
-        data_dict = {
-            'input': stack_input,
-            'gt': stack_gt,
-            'input_metadata': metadata_input,
-            'gt_metadata': metadata_gt,
-        }
-
-        return data_dict
-=======
-        data_shape = input_img[0].shape
-        seg_pair_slice = self.handlers[coord['handler_index']].get_pair_metadata(coord['handler_index'])
-        data_dict = {
-            'input': input_img,
-            'gt': gt_img,
-            'input_metadata': seg_pair_slice['input_metadata'],
-            'gt_metadata': seg_pair_slice['gt_metadata']
-        }
-        for idx in range(len(data_dict["input"])):
-            data_dict['input_metadata'][idx]['data_shape'] = data_shape
-
-        if self.transform is not None:
-            data_dict = self.transform(data_dict)
 
         shape_x = coord["x_max"] - coord["x_min"]
         shape_y = coord["y_max"] - coord["y_min"]
@@ -542,7 +480,6 @@
                                coord['z_min']:coord['z_max']]
         subvolumes['gt'] = subvolumes['gt'].type(torch.BoolTensor)
         return subvolumes
->>>>>>> 35b40f29
 
 
 class Bids3DDataset(MRI3DSubVolumeSegmentationDataset):
