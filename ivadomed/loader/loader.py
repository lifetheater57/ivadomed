--- conflicted
+++ resolved
@@ -9,14 +9,12 @@
 from ivadomed import transforms as imed_transforms
 from ivadomed import utils as imed_utils
 from ivadomed.loader import utils as imed_loader_utils, adaptative as imed_adaptative, film as imed_film
-<<<<<<< HEAD
 from ivadomed.object_detection import utils as imed_obj_detect
-=======
 from ivadomed import preprocessing as imed_prepro
 
 # List of classifier models (ie not segmentation output)
 CLASSIFIER_LIST = ['NAME_CLASSIFIER_1']
->>>>>>> 1a4c003b
+
 
 
 def load_dataset(data_list, bids_path, transforms_params, model_params, target_suffix, roi_params,
@@ -59,12 +57,9 @@
                                 slice_axis=imed_utils.AXIS_DCT[slice_axis],
                                 transform=tranform_lst,
                                 multichannel=multichannel,
-<<<<<<< HEAD
                                 model_params=model_params,
                                 object_detection_params=object_detection_params)
-=======
-                                model_params=model_params)
->>>>>>> 1a4c003b
+
 
     elif model_params["name"] == "HeMISUnet":
         dataset = imed_adaptative.HDF5Dataset(root_dir=bids_path,
@@ -76,13 +71,8 @@
                                               transform=tranform_lst,
                                               metadata_choice=metadata_type,
                                               slice_filter_fn=imed_utils.SliceFilter(**slice_filter_params),
-<<<<<<< HEAD
                                               roi_suffix=roi_params["suffix"],
                                               object_detection_params=object_detection_params)
-=======
-                                              roi_suffix=roi_params["suffix"])
-
->>>>>>> 1a4c003b
     else:
         # Task selection
         task = "classification" if model_params["name"] in CLASSIFIER_LIST else "segmentation"
@@ -97,12 +87,9 @@
                               transform=tranform_lst,
                               multichannel=multichannel,
                               slice_filter_fn=imed_utils.SliceFilter(**slice_filter_params),
-<<<<<<< HEAD
-                              object_detection_params=object_detection_params)
-=======
+                              object_detection_params=object_detection_params,
                               task=task)
         dataset.load_filenames()
->>>>>>> 1a4c003b
 
     # if ROICrop in transform, then apply SliceFilter to ROI slices
     if 'ROICrop' in transforms_params:
@@ -344,11 +331,8 @@
         self.slice_axis = slice_axis
         self.slice_filter_fn = slice_filter_fn
         self.n_contrasts = len(self.filename_pairs[0][0])
-<<<<<<< HEAD
         self.has_bounding_box = True
-=======
         self.task = task
->>>>>>> 1a4c003b
 
     def load_filenames(self):
         for input_filenames, gt_filenames, roi_filename, metadata in self.filename_pairs:
@@ -368,15 +352,11 @@
                     resample_param = (transfo.hspace, transfo.wspace, transfo.dspace)
 
             for idx_pair_slice in range(input_data_shape[-1]):
-<<<<<<< HEAD
-                slice_seg_pair = seg_pair.get_pair_slice(idx_pair_slice)
+                slice_seg_pair = seg_pair.get_pair_slice(idx_pair_slice, gt_type=self.task)
                 self.has_bounding_box = imed_obj_detect.verify_metadata(slice_seg_pair, self.has_bounding_box)
                 if self.has_bounding_box and is_resampled:
                     imed_obj_detect.resample_bounding_box(slice_seg_pair, resample_param)
 
-=======
-                slice_seg_pair = seg_pair.get_pair_slice(idx_pair_slice, gt_type=self.task)
->>>>>>> 1a4c003b
                 if self.slice_filter_fn:
                     filter_fn_ret_seg = self.slice_filter_fn(slice_seg_pair)
                 if self.slice_filter_fn and not filter_fn_ret_seg:
@@ -407,19 +387,10 @@
         """
         seg_pair_slice, roi_pair_slice = self.indexes[index]
 
-<<<<<<< HEAD
-        # Clean transforms params from previous transforms
-        # i.e. remove params from previous iterations so that the coming transforms are different
-        metadata_input = imed_loader_utils.clean_metadata(seg_pair_slice['input_metadata'])
-        metadata_roi = imed_loader_utils.clean_metadata(roi_pair_slice['gt_metadata'])
-        metadata_gt = imed_loader_utils.clean_metadata(seg_pair_slice['gt_metadata'])
-
         if self.has_bounding_box:
             # Appropriate cropping according to bounding box
             imed_obj_detect.adjust_transforms(self.transform.transform, seg_pair_slice)
 
-=======
->>>>>>> 1a4c003b
         # Run transforms on ROI
         # ROI goes first because params of ROICrop are needed for the followings
         stack_roi, metadata_roi = self.transform(sample=roi_pair_slice["gt"],
@@ -485,26 +456,17 @@
     :param padding: size of the overlapping per subvolume and dimensions
     """
 
-<<<<<<< HEAD
     def __init__(self, filename_pairs, transform=None, length=(64, 64, 64), stride=(0, 0, 0), slice_axis=0):
-=======
-    def __init__(self, filename_pairs, transform, length=(64, 64, 64), padding=0, slice_axis=0):
->>>>>>> 1a4c003b
         self.filename_pairs = filename_pairs
         self.handlers = []
         self.indexes = []
         self.length = length
-<<<<<<< HEAD
         self.stride = stride
-        self.transform = transform
-=======
-        self.padding = padding
         if isinstance(transform, list):
             self.prepro_transforms, self.transform = transform
         else:
             self.transform = transform
             self.prepro_transforms = None
->>>>>>> 1a4c003b
         self.slice_axis = slice_axis
         self.has_bounding_box = True
 
@@ -537,26 +499,21 @@
                 resample_param = (transfo.hspace, transfo.wspace, transfo.dspace)
 
         for i in range(0, len(self.handlers)):
-<<<<<<< HEAD
-            metadata = self.handlers[i].get_pair_metadata(i)
-            self.has_bounding_box = imed_obj_detect.verify_metadata(metadata, self.has_bounding_box)
+            segpair, _ = self.handlers[i]
+            self.has_bounding_box = imed_obj_detect.verify_metadata(segpair, self.has_bounding_box)
 
             if self.has_bounding_box:
                 if is_resampled:
-                    imed_obj_detect.resample_bounding_box(metadata, resample_param)
+                    imed_obj_detect.resample_bounding_box(segpair, resample_param)
                     # Save value to avoid recompuing in getitem
                     for meta in self.handlers[i].metadata:
-                        meta['bounding_box'] = metadata['input_metadata'][0]['bounding_box']
-
-                h_min, h_max, w_min, w_max, d_min, d_max = metadata['input_metadata'][0]['bounding_box']
+                        meta['bounding_box'] = segpair['input_metadata'][0]['bounding_box']
+
+                h_min, h_max, w_min, w_max, d_min, d_max = segpair['input_metadata'][0]['bounding_box']
                 shape = [h_max - h_min, w_max - w_min, d_max - d_min]
 
             elif not crop:
-                input_img, _ = self.handlers[i].get_pair_data()
-=======
-            if not crop:
                 input_img = self.handlers[i][0]['input']
->>>>>>> 1a4c003b
                 shape = input_img[0].shape
             else:
                 shape = shape_crop
@@ -593,7 +550,7 @@
 
         if self.has_bounding_box:
             # Appropriate cropping according to bounding box
-            imed_obj_detect.adjust_transforms(self.transform.transform, seg_pair_slice)
+            imed_obj_detect.adjust_transforms(self.transform.transform, seg_pair)
 
         # Run transforms on images
         stack_input, metadata_input = self.transform(sample=seg_pair['input'],
@@ -660,11 +617,7 @@
 class BidsDataset(MRI2DSegmentationDataset):
     def __init__(self, root_dir, subject_lst, target_suffix, contrast_params, slice_axis=2,
                  cache=True, transform=None, metadata_choice=False, slice_filter_fn=None, roi_suffix=None,
-<<<<<<< HEAD
-                 multichannel=False, object_detection_params=None):
-=======
-                 multichannel=False, task="segmentation"):
->>>>>>> 1a4c003b
+                 multichannel=False, object_detection_params=None, task="segmentation"):
 
         self.bids_ds = bids.BIDS(root_dir)
 
