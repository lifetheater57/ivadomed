import collections.abc
import re
import os
import logging
import numpy as np
import pandas as pd
import torch
import joblib
from bids_neuropoly import bids
from sklearn.model_selection import train_test_split
from torch._six import string_classes, int_classes
from ivadomed import utils as imed_utils
import nibabel as nib
import bids as pybids  # "bids" is already taken by bids_neuropoly
import itertools
import random

__numpy_type_map = {
    'float64': torch.DoubleTensor,
    'float32': torch.FloatTensor,
    'float16': torch.HalfTensor,
    'int64': torch.LongTensor,
    'int32': torch.IntTensor,
    'int16': torch.ShortTensor,
    'int8': torch.CharTensor,
    'uint8': torch.ByteTensor,
}

TRANSFORM_PARAMS = ['elastic', 'rotation', 'scale', 'offset', 'crop_params', 'reverse',
                    'translation', 'gaussian_noise']

logger = logging.getLogger(__name__)


def split_dataset(df, center_test_lst, split_method, random_seed, train_frac=0.8, test_frac=0.1):
    """Splits list of subject into training, validation and testing datasets either according to their center or per
    patient. In the 'per_center' option the centers associated the subjects are split according the train, test and
    validation fraction whereas in the 'per_patient', the patients are directly separated according to these fractions.

    Args:
        df (pd.DataFrame): Dataframe containing "participants.tsv" file information.
        center_test_lst (list): list of centers to include in the testing set. Must be
            float.
        split_method (str): Between 'per_center' or 'per_person'. If 'per_center' the separation fraction are
            applied to centers, if 'per_person' they are applied to the subject list.
        random_seed (int): Random seed to ensure reproducible splits.
        train_frac (float): Between 0 and 1. Represents the train set proportion.
        test_frac (float): Between 0 and 1. Represents the test set proportion.
    Returns:
        list, list, list: Train, validation and test subjects list.
    """
    # Init output lists
    X_train, X_val, X_test = [], [], []

    # Split_method cases
    if split_method == 'per_center':
        # make sure that subjects coming from some centers are unseen during training
        if len(center_test_lst) == 0:
            centers = sorted(df['institution_id'].unique().tolist())
            test_frac = test_frac if test_frac >= 1 / len(centers) else 1 / len(centers)
            center_test_lst, _ = train_test_split(centers, train_size=test_frac, random_state=random_seed)

        X_test = df[df['institution_id'].isin(center_test_lst)]['participant_id'].tolist()
        X_remain = df[~df['institution_id'].isin(center_test_lst)]['participant_id'].tolist()

        # split using sklearn function
        X_train, X_tmp = train_test_split(X_remain, train_size=train_frac, random_state=random_seed)
        if len(X_test):  # X_test contains data from centers unseen during the training, eg SpineGeneric
            X_val = X_tmp
        else:  # X_test contains data from centers seen during the training, eg gm_challenge
            X_val, X_test = train_test_split(X_tmp, train_size=0.5, random_state=random_seed)

    elif split_method == 'per_patient':
        # Separate dataset in test, train and validation using sklearn function
        # In case we want to use the entire dataset for testing purposes
        X_remain = df['participant_id'].tolist()
        if len(center_test_lst):
            X_test = df[df['institution_id'].isin(center_test_lst)]['participant_id'].tolist()
            X_remain = df[~df['institution_id'].isin(center_test_lst)]['participant_id'].tolist()

        if test_frac == 1 and not len(center_test_lst):
            X_test = df['participant_id'].tolist()
        else:
            X_train, X_remain = train_test_split(X_remain, train_size=train_frac, random_state=random_seed)
            # In case the entire dataset is used to train / validate the model
            if test_frac == 0 or len(center_test_lst):
                X_val = X_remain
            else:
                X_test, X_val = train_test_split(X_remain, train_size=test_frac / (1 - train_frac),
                                                 random_state=random_seed)

    else:
        print(" {split_method} is not a supported split method")

    return X_train, X_val, X_test


def split_dataset_new(df, split_method, data_testing, random_seed, train_frac=0.8, test_frac=0.1):
    """Splits dataset into training, validation and testing sets by applying train, test and validation fractions
    according to the split_method.
    The "data_testing" parameter can be used to specify the data_type and data_value to include in the testing set,
    the dataset is then split as not to mix the data_testing between the training/validation set and the testing set.

    Args:
        df (pd.DataFrame): Dataframe containing all BIDS image files indexed and their metadata.
        split_method (str): Used to specify on which metadata to split the dataset (eg. "participant_id", "sample_id", etc.)
        data_testing (dict): Used to specify data_type and data_value to include in the testing set.
        random_seed (int): Random seed to ensure reproducible splits.
        train_frac (float): Between 0 and 1. Represents the train set proportion.
        test_frac (float): Between 0 and 1. Represents the test set proportion.
    Returns:
        list, list, list: Train, validation and test data_type list.
    """

    # Get data_type and data_value from split parameters
    # If no data_type is provided, data_type is the same as split_method
    data_type = data_testing['data_type'] if data_testing['data_type'] else split_method
    data_value = data_testing['data_value']

    if not split_method in df:
        raise KeyError("No split_method '{}' was not found in metadata".format(split_method))
    if not data_type in df:
        logger.warning("No data_type named '{}' was found in metadata. Not taken into account "
                       "to split the dataset.".format(data_type))
        data_type = split_method

    # Filter dataframe with rows where split_method is not NAN
    df = df[df[split_method].notna()]

    # If no data_value list is provided, create a random data_value according to data_type and test_fraction
    # Split the TEST and remainder set using sklearn function
    if len(data_value) == 0 and test_frac != 0:
        data_value = sorted(df[data_type].unique().tolist())
        test_frac = test_frac if test_frac >= 1 / len(data_value) else 1 / len(data_value)
        data_value, _ = train_test_split(data_value, train_size=test_frac, random_state=random_seed)
    X_test = df[df[data_type].isin(data_value)]['ivadomed_id'].unique().tolist()
    X_remain = df[~df[data_type].isin(data_value)][split_method].unique().tolist()

    # List dataset unique values according to split_method
    # Update train fraction to apply to X_remain
    data = sorted(df[split_method].unique().tolist())
    train_frac_update = train_frac * len(data) / len(X_remain)
    if ((train_frac_update > (1 - 1 / len(X_remain)) and len(X_remain) < 2) or train_frac_update > 1):
        raise RuntimeError("{}/{} '{}' remaining for training and validation sets, train_fraction {} is too large, "
                           "validation set would be empty.".format(len(X_remain), len(data), split_method, train_frac))

    # Split remainder in TRAIN and VALID sets according to train_frac_update using sklearn function
    X_train, X_val = train_test_split(X_remain, train_size=train_frac_update, random_state=random_seed)

    # Convert train and valid sets from list of "split_method" to list of "ivadomed_id"
    X_train = df[df[split_method].isin(X_train)]['ivadomed_id'].unique().tolist()
    X_val = df[df[split_method].isin(X_val)]['ivadomed_id'].unique().tolist()

    # Make sure that test dataset is unseen during training
    # (in cases where there are multiple "data_type" for a same "split_method")
    X_train = list(set(X_train) - set(X_test))
    X_val = list(set(X_val) - set(X_test))

    return X_train, X_val, X_test


def get_new_subject_split(path_data, center_test, split_method, random_seed,
                          train_frac, test_frac, path_output, balance, subject_selection=None):
    """Randomly split dataset between training / validation / testing.

    Randomly split dataset between training / validation / testing\
        and save it in path_output + "/split_datasets.joblib".

    Args:
        path_data (list) or (str): Dataset folders.
        center_test (list): List of centers to include in the testing set.
        split_method (string): See imed_loader_utils.split_dataset.
        random_seed (int): Random seed.
        train_frac (float): Training dataset proportion, between 0 and 1.
        test_frac (float): Testing dataset proportionm between 0 and 1.
        path_output (string): Output folder.
        balance (string): Metadata contained in "participants.tsv" file with categorical values.
            Each category will be evenly distributed in the training, validation and testing
            datasets.
        subject_selection (dict): Used to specify a custom subject selection from a dataset.

    Returns:
        list, list list: Training, validation and testing subjects lists.
    """

    df = merge_bids_datasets(path_data)

    # Save a new merged .tsv on the output folder to be used during evaluation
    df.to_csv(os.path.join(path_output, 'participants.tsv'), sep='\t', index=False)

    if subject_selection is not None:
        # Verify subject_selection format
        if not (len(subject_selection["metadata"]) == len(subject_selection["n"]) == len(subject_selection["value"])):
            raise ValueError("All lists in subject_selection parameter should have the same length.")

        sampled_dfs = []
        for m, n, v in zip(subject_selection["metadata"], subject_selection["n"], subject_selection["value"]):
            sampled_dfs.append(df[df[m] == v].sample(n=n, random_state=random_seed))

        if len(sampled_dfs) != 0:
            df = pd.concat(sampled_dfs)

    # If balance, then split the dataframe for each categorical value of the "balance" column
    if balance:
        if balance in df.keys():
            df_list = [df[df[balance] == k] for k in df[balance].unique().tolist()]
        else:
            logger.warning(f"""No column named '{balance}' was found in 'participants.tsv' file.
                               Not taken into account to split the dataset.""")
            df_list = [df]
    else:
        df_list = [df]

    train_lst, valid_lst, test_lst = [], [], []
    for df_tmp in df_list:
        # Split dataset on each section of subjects
        train_tmp, valid_tmp, test_tmp = split_dataset(df=df_tmp,
                                                       center_test_lst=center_test,
                                                       split_method=split_method,
                                                       random_seed=random_seed,
                                                       train_frac=train_frac,
                                                       test_frac=test_frac)
        # Update the dataset lists
        train_lst += train_tmp
        valid_lst += valid_tmp
        test_lst += test_tmp

    # save the subject distribution
    split_dct = {'train': train_lst, 'valid': valid_lst, 'test': test_lst}
    split_path = os.path.join(path_output, "split_datasets.joblib")
    joblib.dump(split_dct, split_path)

    return train_lst, valid_lst, test_lst


def get_new_subject_split_new(df, split_method, data_testing, random_seed,
                              train_frac, test_frac, path_output, balance, subject_selection=None):
    """Randomly split dataset between training / validation / testing.

    Randomly split dataset between training / validation / testing\
        and save it in path_output + "/split_datasets.joblib".

    Args:
        df (pd.DataFrame): Dataframe containing all BIDS image files indexed and their metadata.
        split_method (str): Used to specify on which metadata to split the dataset (eg. "participant_id", "sample_id", etc.)
        data_testing (dict): Used to specify the data_type and data_value to include in the testing set.
        random_seed (int): Random seed.
        train_frac (float): Training dataset proportion, between 0 and 1.
        test_frac (float): Testing dataset proportionm between 0 and 1.
        path_output (str): Output folder.
        balance (str): Metadata contained in "participants.tsv" file with categorical values. Each category will be
        evenly distributed in the training, validation and testing datasets.
        subject_selection (dict): Used to specify a custom subject selection from a dataset.

    Returns:
        list, list list: Training, validation and testing subjects lists.
    """
    if subject_selection is not None:
        # Verify subject_selection format
        if not (len(subject_selection["metadata"]) == len(subject_selection["n"]) == len(subject_selection["value"])):
            raise ValueError("All lists in subject_selection parameter should have the same length.")

        sampled_dfs = []
        random.seed(random_seed)
        for m, n, v in zip(subject_selection["metadata"], subject_selection["n"], subject_selection["value"]):
            participants = random.sample(df[df[m] == v]['participant_id'].unique().tolist(), n)
            for participant in participants:
                sampled_dfs.append(df[df['participant_id'] == participant])

        if len(sampled_dfs) != 0:
            df = pd.concat(sampled_dfs)

    # If balance, then split the dataframe for each categorical value of the "balance" column
    if balance:
        if balance in df.keys():
            df_list = [df[df[balance] == k] for k in df[balance][df[balance].notna()].unique().tolist()]
        else:
            logger.warning("No column named '{}' was found in 'participants.tsv' file. Not taken into account to split "
                           "the dataset.".format(balance))
            df_list = [df]
    else:
        df_list = [df]

    train_lst, valid_lst, test_lst = [], [], []
    for df_tmp in df_list:
        # Split dataset on each section of subjects
        train_tmp, valid_tmp, test_tmp = split_dataset_new(df=df_tmp,
                                                           split_method=split_method,
                                                           data_testing=data_testing,
                                                           random_seed=random_seed,
                                                           train_frac=train_frac,
                                                           test_frac=test_frac)
        # Update the dataset lists
        train_lst += train_tmp
        valid_lst += valid_tmp
        test_lst += test_tmp

    # save the subject distribution
    split_dct = {'train': train_lst, 'valid': valid_lst, 'test': test_lst}
    split_path = os.path.join(path_output, "split_datasets.joblib")
    joblib.dump(split_dct, split_path)

    return train_lst, valid_lst, test_lst


def get_subdatasets_subjects_list(split_params, path_data, path_output, subject_selection=None):
    """Get lists of subjects for each sub-dataset between training / validation / testing.

    Args:
        split_params (dict): Split parameters, see :doc:`configuration_file` for more details.
        path_data (list): Path to the BIDS dataset(s).
        path_output (str): Output folder.
        subject_selection (dict): Used to specify a custom subject selection from a dataset.

    Returns:
        list, list list: Training, validation and testing subjects lists.
    """
    if split_params["fname_split"]:
        # Load subjects lists
        old_split = joblib.load(split_params["fname_split"])
        train_lst, valid_lst, test_lst = old_split['train'], old_split['valid'], old_split['test']
    else:
        train_lst, valid_lst, test_lst = get_new_subject_split(path_data=path_data,
                                                               center_test=split_params['center_test'],
                                                               split_method=split_params['method'],
                                                               random_seed=split_params['random_seed'],
                                                               train_frac=split_params['train_fraction'],
                                                               test_frac=split_params['test_fraction'],
                                                               path_output=path_output,
                                                               balance=split_params['balance']
                                                               if 'balance' in split_params else None,
                                                               subject_selection=subject_selection)
    return train_lst, valid_lst, test_lst


def get_subdatasets_subjects_list_new(split_params, df, path_output, subject_selection=None):
    """Get lists of subjects for each sub-dataset between training / validation / testing.

    Args:
        split_params (dict): Split parameters, see :doc:`configuration_file` for more details.
        df (pd.DataFrame): Dataframe containing all BIDS image files indexed and their metadata.
        path_output (str): Output folder.
        subject_selection (dict): Used to specify a custom subject selection from a dataset.

    Returns:
        list, list list: Training, validation and testing subjects lists.
    """
    if split_params["fname_split"]:
        # Load subjects lists
        old_split = joblib.load(split_params["fname_split"])
        train_lst, valid_lst, test_lst = old_split['train'], old_split['valid'], old_split['test']
    else:
        train_lst, valid_lst, test_lst = get_new_subject_split_new(df=df,
                                                                   split_method=split_params['split_method'],
                                                                   data_testing=split_params['data_testing'],
                                                                   random_seed=split_params['random_seed'],
                                                                   train_frac=split_params['train_fraction'],
                                                                   test_frac=split_params['test_fraction'],
                                                                   path_output=path_output,
                                                                   balance=split_params['balance']
                                                                   if 'balance' in split_params else None,
                                                                   subject_selection=subject_selection)
    return train_lst, valid_lst, test_lst


def imed_collate(batch):
    """Collates data to create batches

    Args:
        batch (dict): Contains input and gt data with their corresponding metadata.

    Returns:
        list or dict or str or tensor: Collated data.
    """
    error_msg = "batch must contain tensors, numbers, dicts or lists; found {}"
    elem_type = type(batch[0])
    if torch.is_tensor(batch[0]):
        stacked = torch.stack(batch, 0)
        return stacked
    elif elem_type.__module__ == 'numpy' and elem_type.__name__ != 'str_' \
            and elem_type.__name__ != 'string_':
        elem = batch[0]
        if elem_type.__name__ == 'ndarray':
            # array of string classes and object
            if re.search('[SaUO]', elem.dtype.str) is not None:
                raise TypeError(error_msg.format(elem.dtype))
            return torch.stack([torch.from_numpy(b) for b in batch], 0)
        if elem.shape == ():  # scalars
            py_type = float if elem.dtype.name.startswith('float') else int
            return __numpy_type_map[elem.dtype.name](list(map(py_type, batch)))
    elif isinstance(batch[0], int_classes):
        return torch.LongTensor(batch)
    elif isinstance(batch[0], float):
        return torch.DoubleTensor(batch)
    elif isinstance(batch[0], string_classes):
        return batch
    elif isinstance(batch[0], collections.abc.Mapping):
        return {key: imed_collate([d[key] for d in batch]) for key in batch[0]}
    elif isinstance(batch[0], collections.abc.Sequence):
        return [imed_collate(samples) for samples in batch]

    return batch


def filter_roi(roi_data, nb_nonzero_thr):
    """Filter slices from dataset using ROI data.

    This function filters slices (roi_data) where the number of non-zero voxels within the
    ROI slice (e.g. centerline, SC segmentation) is inferior or equal to a given threshold
    (nb_nonzero_thr).

    Args:
        roi_data (nd.array): ROI slice.
        nb_nonzero_thr (int): Threshold.

    Returns:
        bool: True if the slice needs to be filtered, False otherwise.
    """
    # Discard slices with less nonzero voxels than nb_nonzero_thr
    return not np.any(roi_data) or np.count_nonzero(roi_data) <= nb_nonzero_thr


def orient_img_hwd(data, slice_axis):
    """Orient a given RAS image to height, width, depth according to slice axis.

    Args:
        data (ndarray): RAS oriented data.
        slice_axis (int): Indicates the axis used for the 2D slice extraction:
            Sagittal: 0, Coronal: 1, Axial: 2.

    Returns:
        ndarray: Array oriented with the following dimensions: (height, width, depth).
    """
    if slice_axis == 0:
        return data.transpose(2, 1, 0)
    elif slice_axis == 1:
        return data.transpose(2, 0, 1)
    elif slice_axis == 2:
        return data


def orient_img_ras(data, slice_axis):
    """Orient a given array with dimensions (height, width, depth) to RAS orientation.

    Args:
        data (ndarray): Data with following dimensions (Height, Width, Depth).
        slice_axis (int): Indicates the axis used for the 2D slice extraction:
            Sagittal: 0, Coronal: 1, Axial: 2.

    Returns:
        ndarray: Array oriented in RAS.
    """

    if slice_axis == 0:
        return data.transpose(2, 1, 0) if len(data.shape) == 3 else data.transpose(0, 3, 2, 1)
    elif slice_axis == 1:
        return data.transpose(1, 2, 0) if len(data.shape) == 3 else data.transpose(0, 2, 3, 1)
    elif slice_axis == 2:
        return data


def orient_shapes_hwd(data, slice_axis):
    """Swap dimensions according to match the height, width, depth orientation.

    Args:
        data (list or tuple): Shape or numbers associated with each image dimension
            (e.g. image resolution).
        slice_axis (int): Indicates the axis used for the 2D slice extraction:
            Sagittal: 0, Coronal: 1, Axial: 2.

    Returns:
        ndarray: Reoriented vector.
    """
    if slice_axis == 0:
        return np.array(data)[[2, 1, 0]]
    elif slice_axis == 1:
        return np.array(data)[[2, 0, 1]]
    elif slice_axis == 2:
        return np.array(data)

class SampleMetadata(object):
    """Metadata class to help update, get and set metadata values.

    Args:
        d (dict): Initial metadata.

    Attributes:
        metadata (dict): Image metadata.
    """

    def __init__(self, d=None):
        self.metadata = {} or d

    def __setitem__(self, key, value):
        self.metadata[key] = value

    def __getitem__(self, key):
        return self.metadata[key]

    def __contains__(self, key):
        return key in self.metadata

    def items(self):
        return self.metadata.items()

    def _update(self, ref, list_keys):
        """Update metadata keys with a reference metadata.

        A given list of metadata keys will be changed and given the values of the reference
        metadata.

        Args:
            ref (SampleMetadata): Reference metadata object.
            list_keys (list): List of keys that need to be updated.
        """
        for k in list_keys:
            if (k not in self.metadata.keys() or not bool(self.metadata[k])) and k in ref.metadata.keys():
                self.metadata[k] = ref.metadata[k]

    def keys(self):
        return self.metadata.keys()


class BalancedSampler(torch.utils.data.sampler.Sampler):
    """Estimate sampling weights in order to rebalance the
    class distributions from an imbalanced dataset.

    Args:
        dataset (BidsDataset): Dataset containing input, gt and metadata.
        metadata (str): Indicates which metadata to use to balance the sampler.

    Attributes:
        indices (list): List from 0 to length of dataset (number of elements in the dataset).
        nb_samples (int): Number of elements in the dataset.
        weights (Tensor): Weight of each dataset element equal to 1 over the frequency of a
            given label (inverse of the frequency).
        metadata_dict (dict): Stores the mapping from metadata string to index (int).
        label_idx (int): Keeps track of the label indices already used for the metadata_dict.
    """

    def __init__(self, dataset, metadata='gt'):
        self.indices = list(range(len(dataset)))

        self.nb_samples = len(self.indices)
        self.metadata_dict = {}
        self.label_idx = 0

        cmpt_label = {}
        for idx in self.indices:
            label = self._get_label(dataset, idx, metadata)
            if label in cmpt_label:
                cmpt_label[label] += 1
            else:
                cmpt_label[label] = 1

        weights = [1.0 / cmpt_label[self._get_label(dataset, idx, metadata)]
                   for idx in self.indices]

        self.weights = torch.DoubleTensor(weights)

    def _get_label(self, dataset, idx, metadata):
        """Returns 1 if sample is not empty, 0 if it is empty (only zeros).

        Args:
            dataset (BidsDataset): Dataset containing input, gt and metadata.
            idx (int): Element index.

        Returns:
            int: 0 or 1.
        """
        if metadata != 'gt':
            label_str = dataset[idx]['input_metadata'][0][metadata]
            if label_str not in self.metadata_dict:
                self.metadata_dict[label_str] = self.label_idx
                self.label_idx += 1
            return self.metadata_dict[label_str]

        else:
            # For now, only supported with single label
            sample_gt = np.array(dataset[idx]['gt'][0])
            if np.any(sample_gt):
                return 1
            else:
                return 0

    def __iter__(self):
        return (self.indices[i] for i in torch.multinomial(
            self.weights, self.nb_samples, replacement=True))

    def __len__(self):
        return self.num_samples


def clean_metadata(metadata_lst):
    """Remove keys from metadata. The keys to be deleted are stored in a list.

    Args:
        metadata_lst (list): List of SampleMetadata.

    Returns:
        list: List of SampleMetadata with removed keys.
    """
    metadata_out = []

    if metadata_lst is not None:
        TRANSFORM_PARAMS.remove('crop_params')
        for metadata_cur in metadata_lst:
            for key_ in list(metadata_cur.keys()):
                if key_ in TRANSFORM_PARAMS:
                    del metadata_cur.metadata[key_]
            metadata_out.append(metadata_cur)
        TRANSFORM_PARAMS.append('crop_params')
    return metadata_out


def update_metadata(metadata_src_lst, metadata_dest_lst):
    """Update metadata keys with a reference metadata.

    A given list of metadata keys will be changed and given the values of the reference metadata.

    Args:
        metadata_src_lst (list): List of source metadata used as reference for the
            destination metadata.
        metadata_dest_lst (list): List of metadate that needs to be updated.

    Returns:
        list: updated metadata list.
    """
    if metadata_src_lst and metadata_dest_lst:
        if not isinstance(metadata_dest_lst[0], list):  # annotation from one rater only
            metadata_dest_lst[0]._update(metadata_src_lst[0], TRANSFORM_PARAMS)
        else:  # annotations from several raters
            for idx, _ in enumerate(metadata_dest_lst[0]):
                metadata_dest_lst[0][idx]._update(metadata_src_lst[0], TRANSFORM_PARAMS)
    return metadata_dest_lst


class SliceFilter(object):
    """Filter 2D slices from dataset.

    If a sample does not meet certain conditions, it is discarded from the dataset.

    Args:
        filter_empty_mask (bool): If True, samples where all voxel labels are zeros are discarded.
        filter_empty_input (bool): If True, samples where all voxel intensities are zeros are discarded.
        filter_absent_class (bool): If True, samples where all voxel labels are zero for one or more classes are discarded.
        filter_classification (bool): If True, samples where all images fail a custom classifier filter are discarded.

    Attributes:
        filter_empty_mask (bool): If True, samples where all voxel labels are zeros are discarded.
        filter_empty_input (bool): If True, samples where all voxel intensities are zeros are discarded.
        filter_absent_class (bool): If True, samples where all voxel labels are zero for one or more classes are discarded.
        filter_classification (bool): If True, samples where all images fail a custom classifier filter are discarded.

    """

    def __init__(self, filter_empty_mask=True,
                 filter_empty_input=True,
                 filter_classification=False,
                 filter_absent_class=False,
                 classifier_path=None, device=None, cuda_available=None):
        self.filter_empty_mask = filter_empty_mask
        self.filter_empty_input = filter_empty_input
        self.filter_absent_class = filter_absent_class
        self.filter_classification = filter_classification
        self.device = device
        self.cuda_available = cuda_available

        if self.filter_classification:
            if cuda_available:
                self.classifier = torch.load(classifier_path, map_location=device)
            else:
                self.classifier = torch.load(classifier_path, map_location='cpu')

    def __call__(self, sample):
        input_data, gt_data = sample['input'], sample['gt']

        if self.filter_empty_mask:
            # Filter slices that do not have ANY ground truth (i.e. all masks are empty)
            if not np.any(gt_data):
                return False

        if self.filter_absent_class:
            # Filter slices that have absent classes (i.e. one or more masks are empty)
            if not np.all([np.any(mask) for mask in gt_data]):
                return False

        if self.filter_empty_input:
            # Filter set of images if one of them is empty or filled with constant value (i.e. std == 0)
            if np.any([img.std() == 0 for img in input_data]):
                return False

        if self.filter_classification:
            if not np.all([int(
                    self.classifier(
                        imed_utils.cuda(torch.from_numpy(img.copy()).unsqueeze(0).unsqueeze(0),
                                        self.cuda_available))) for img in input_data]):
                return False

        return True


def reorient_image(arr, slice_axis, nib_ref, nib_ref_canonical):
    """Reorient an image to match a reference image orientation.

    It reorients a array to a given orientation and convert it to a nibabel object using the
    reference nibabel header.

    Args:
        arr (ndarray): Input array, array to re orient.
        slice_axis (int): Indicates the axis used for the 2D slice extraction:
            Sagittal: 0, Coronal: 1, Axial: 2.
        nib_ref (nibabel): Reference nibabel object, whose header is used.
        nib_ref_canonical (nibabel): `nib_ref` that has been reoriented to canonical orientation (RAS).
    """
    # Orient image in RAS according to slice axis
    arr_ras = orient_img_ras(arr, slice_axis)

    # https://gitship.com/neuroscience/nibabel/blob/master/nibabel/orientations.py
    ref_orientation = nib.orientations.io_orientation(nib_ref.affine)
    ras_orientation = nib.orientations.io_orientation(nib_ref_canonical.affine)
    # Return the orientation that transforms from ras to ref_orientation
    trans_orient = nib.orientations.ornt_transform(ras_orientation, ref_orientation)
    # apply transformation
    return nib.orientations.apply_orientation(arr_ras, trans_orient)


def merge_bids_datasets(path_data):
    """Read the participants.tsv from several BIDS folders and merge them into a single dataframe.
    Args:
        path_data (list) or (str): BIDS folders paths

    Returns:
        df: dataframe with merged subjects and columns
    """
    path_data = imed_utils.format_path_data(path_data)

    if len(path_data) == 1:
        # read participants.tsv as pandas dataframe
        df = bids.BIDS(path_data[0]).participants.content
        # Append a new column to show which dataset the Subjects belong to (this will be used later for loading)
        df['path_output'] = [path_data[0]] * len(df)
    elif path_data == []:
        raise Exception("No dataset folder selected")
    else:
        # Merge multiple .tsv files into the same dataframe
        df = pd.read_table(os.path.join(path_data[0], 'participants.tsv'), encoding="ISO-8859-1")
        # Convert to string to get rid of potential TypeError during merging within the same column
        df = df.astype(str)

        # Add the Bids_path to the dataframe
        df['path_output'] = [path_data[0]] * len(df)

        for iFolder in range(1, len(path_data)):
            df_next = pd.read_table(os.path.join(path_data[iFolder], 'participants.tsv'),
                                    encoding="ISO-8859-1")
            df_next = df_next.astype(str)
            df_next['path_output'] = [path_data[iFolder]] * len(df_next)
            # Merge the .tsv files (This keeps also non-overlapping fields)
            df = pd.merge(left=df, right=df_next, how='outer')

    # Get rid of duplicate entries based on the field "participant_id" (the same subject could have in theory be
    # included in both datasets). The assumption here is that if the two datasets contain the same subject,
    # identical sessions of the subjects are contained within the two folder so only the files within the first folder
    # will be kept.
    logical_keep_first_encounter = []
    indicesOfDuplicates = []
    used = set()  # For debugging

    for iEntry in range(len(df)):
        if df['participant_id'][iEntry] not in used:
            used.add(df['participant_id'][iEntry])  # For debugging
            logical_keep_first_encounter.append(iEntry)
        else:
            indicesOfDuplicates.append(iEntry)  # For debugging
    # Just keep the dataframe with unique participant_id
    df = df.iloc[logical_keep_first_encounter, :]

    # Rearrange the bids paths to be last column of the dataframe
    cols = list(df.columns.values)
    cols.remove("path_output")
    cols.append("path_output")
    df = df[cols]

    # Substitute NaNs with string: "-". This helps with metadata selection
    df = df.fillna("-")

    return df


class BidsDataframe:
    """
    This class aims to create a dataframe containing all BIDS image files in a path_data and their metadata.

    Args:
        loader_params (dict): Loader parameters, see :doc:`configuration_file` for more details.
        derivatives (bool): If True, derivatives are indexed.
        path_output (str): Output folder.

    Attributes:
        path_data (str): Path to the BIDS dataset.
        bids_config (str): Path to the custom BIDS configuration file.
        target_suffix (list of str): List of suffix of targetted structures.
        roi_suffix (str): List of suffix of ROI masks.
        extensions (list of str): List of file extensions of interest.
        contrast_lst (list of str): List of the contrasts of interest.
        derivatives (bool): If True, derivatives are indexed.
        df (pd.DataFrame): Dataframe containing dataset information
    """

    def __init__(self, loader_params, derivatives, path_output):

        # path_data from loader parameters
<<<<<<< HEAD
        self.path_data = os.path.join(loader_params['path_data'][0], '')
=======
        self.paths_data = imed_utils.format_path_data(loader_params['path_data'])
>>>>>>> 8d27fc5d

        # bids_config from loader parameters
        self.bids_config = None if 'bids_config' not in loader_params else loader_params['bids_config']

        # target_suffix and roi_suffix from loader parameters
        self.target_suffix = loader_params['target_suffix']
        # If `target_suffix` is a list of lists convert to list
        if any(isinstance(t, list) for t in self.target_suffix):
            self.target_suffix = list(itertools.chain.from_iterable(self.target_suffix))
        self.roi_suffix = loader_params['roi_params']['suffix']
        # If `roi_suffix` is not None, add to target_suffix
        if self.roi_suffix is not None:
            self.target_suffix.append(self.roi_suffix)

        # extensions from loader parameters
        self.extensions = loader_params['extensions']

        # contrast_lst from loader parameters
        self.contrast_lst = loader_params["contrast_params"]["contrast_lst"]

        # derivatives
        self.derivatives = derivatives

        # Create dataframe
        self.df = pd.DataFrame()
        self.create_bids_dataframe()

        # Save dataframe as csv file
        self.save(os.path.join(path_output, "bids_dataframe.csv"))

    def create_bids_dataframe(self):
        """Generate the dataframe."""

        # Suppress a Future Warning from pybids about leading dot included in 'extension' from version 0.14.0
        # The config_bids.json file used matches the future behavior
        # TODO: when reaching version 0.14.0, remove the following line
        pybids.config.set_option('extension_initial_dot', True)

<<<<<<< HEAD
        # Initialize BIDSLayoutIndexer and BIDSLayout
        # validate=True by default for both indexer and layout, BIDS-validator is not skipped
        # Force index for samples tsv and json files, and for subject subfolders containing microscopy files based on extensions.
        # TODO: remove force indexing of microscopy files after BEP microscopy is merged in BIDS
        ext_microscopy = ('.png', '.ome.tif', '.ome.tiff', '.ome.tf2', '.ome.tf8', '.ome.btf')
        force_index = ['samples.tsv', 'samples.json']
        for root, dirs, files in os.walk(self.path_data):
            for file in files:
                if file.endswith(ext_microscopy) and (root.replace(self.path_data, '').startswith("sub")):
                    force_index.append(os.path.join(root.replace(self.path_data, '')))
        indexer = pybids.BIDSLayoutIndexer(force_index=force_index)
        
        if self.derivatives:
            self.write_derivatives_dataset_description()

        layout = pybids.BIDSLayout(self.path_data, config=self.bids_config, indexer=indexer,
                                   derivatives=self.derivatives)

        # Transform layout to dataframe with all entities and json metadata
        # As per pybids, derivatives don't include parsed entities, only the "path" column
        self.df = layout.to_df(metadata=True)

        # Add filename and parent_path columns
        self.df['filename'] = self.df['path'].apply(os.path.basename)
        self.df['parent_path'] = self.df['path'].apply(os.path.dirname)

        # Drop rows with json, tsv and LICENSE files in case no extensions are provided in config file for filtering
        self.df = self.df[~self.df['filename'].str.endswith(tuple(['.json', '.tsv', 'LICENSE']))]

        # Add ivadomed_id column corresponding to filename minus modality and extension for files that are not derivatives.
        for index, row in self.df.iterrows():
            if isinstance(row['suffix'], str):
                self.df.loc[index, 'ivadomed_id'] = re.sub(r'_' + row['suffix'] + '.*', '', row['filename'])

        # Update dataframe with subject files of chosen contrasts and extensions,
        # and with derivative files of chosen target_suffix from loader parameters
        self.df = self.df[(~self.df['path'].str.contains('derivatives')
                           & self.df['suffix'].str.contains('|'.join(self.contrast_lst))
                           & self.df['extension'].str.contains('|'.join(self.extensions)))
                           | (self.df['path'].str.contains('derivatives')
                           & self.df['filename'].str.contains('|'.join(self.target_suffix)))]

        # Add tsv files metadata to dataframe
        self.add_tsv_metadata(layout)

        # TODO: check if other files are needed for EEG and DWI
=======
        for path_data in self.paths_data:
            path_data = os.path.join(path_data, '')

            # Initialize BIDSLayoutIndexer and BIDSLayout
            # validate=True by default for both indexer and layout, BIDS-validator is not skipped
            # Force index for samples tsv and json files, and for subject subfolders containing microscopy files based on extensions.
            # TODO: remove force indexing of microscopy files after BEP microscopy is merged in BIDS
            ext_microscopy = ('.png', '.ome.tif', '.ome.tiff', '.ome.tf2', '.ome.tf8', '.ome.btf')
            force_index = ['samples.tsv', 'samples.json']
            for root, dirs, files in os.walk(path_data):
                for file in files:
                    if file.endswith(ext_microscopy) and (root.replace(path_data, '').startswith("sub")):
                        force_index.append(os.path.join(root.replace(path_data, '')))
            indexer = pybids.BIDSLayoutIndexer(force_index=force_index)
            layout = pybids.BIDSLayout(path_data, config=self.bids_config, indexer=indexer,
                                       derivatives=self.derivatives)

            # Transform layout to dataframe with all entities and json metadata
            # As per pybids, derivatives don't include parsed entities, only the "path" column
            df_next = layout.to_df(metadata=True)

            # Add filename and parent_path columns
            df_next['filename'] = df_next['path'].apply(os.path.basename)
            df_next['parent_path'] = df_next['path'].apply(os.path.dirname)

            # Drop rows with json, tsv and LICENSE files in case no extensions are provided in config file for filtering
            df_next = df_next[~df_next['filename'].str.endswith(tuple(['.json', '.tsv', 'LICENSE']))]

            # Add ivadomed_id column corresponding to filename minus modality and extension for files that are not derivatives.
            for index, row in df_next.iterrows():
                if isinstance(row['suffix'], str):
                    df_next.loc[index, 'ivadomed_id'] = re.sub(r'_' + row['suffix'] + '.*', '', row['filename'])

            # Update dataframe with subject files of chosen contrasts and extensions,
            # and with derivative files of chosen target_suffix from loader parameters
            df_next = df_next[(~df_next['path'].str.contains('derivatives')
                               & df_next['suffix'].str.contains('|'.join(self.contrast_lst))
                               & df_next['extension'].str.contains('|'.join(self.extensions)))
                               | (df_next['path'].str.contains('derivatives')
                               & df_next['filename'].str.contains('|'.join(self.target_suffix)))]

            # Add tsv files metadata to dataframe
            df_next = self.add_tsv_metadata(df_next, path_data, layout)

            # TODO: check if other files are needed for EEG and DWI

            # Merge dataframes
            self.df = pd.concat([self.df, df_next], join='outer', ignore_index=True)

        # Drop duplicated rows based on all columns except 'path and 'parent_path'
        # Keep first occurence
        columns = self.df.columns.to_list()
        columns.remove('path')
        columns.remove('parent_path')
        self.df = self.df[~(self.df.astype(str).duplicated(subset=columns, keep='first'))]
>>>>>>> 8d27fc5d

        # If indexing of derivatives is true
        if self.derivatives:

            # Get list of subject files with available derivatives
            has_deriv, deriv = self.get_subjects_with_derivatives()

            # Filter dataframe to keep subjects files with available derivatives only
            if has_deriv:
                self.df = self.df[self.df['filename'].str.contains('|'.join(has_deriv))
                                  | self.df['filename'].str.contains('|'.join(deriv))]
            else:
                 # Raise error and exit if no derivatives are found for any subject files
                raise RuntimeError("Derivatives not found.")

        # Reset index
        self.df.reset_index(drop=True, inplace=True)

        # Drop columns with all null values
        self.df.dropna(axis=1, inplace=True, how='all')

    def add_tsv_metadata(self, df, path_data, layout):

        """Add tsv files metadata to dataframe.
        Args:
            layout (BIDSLayout): pybids BIDSLayout of the indexed files of the path_data
        """

        # Add participant_id column, and metadata from participants.tsv file if present
        # Uses pybids function
        df['participant_id'] = "sub-" + df['subject']
        if layout.get_collections(level='dataset'):
            df_participants = layout.get_collections(level='dataset', merge=True).to_df()
            df_participants.drop(['suffix'], axis=1, inplace=True)
            df = pd.merge(df, df_participants, on='subject', suffixes=("_x", None), how='left')

        # Add sample_id column if sample column exists, and add metadata from samples.tsv file if present
        # TODO: use pybids function after BEP microscopy is merged in BIDS
        if 'sample' in df:
            df['sample_id'] = "sample-" + df['sample']
        fname_samples = os.path.join(path_data, "samples.tsv")
        if os.path.exists(fname_samples):
            df_samples = pd.read_csv(fname_samples, sep='\t')
            df = pd.merge(df, df_samples, on=['participant_id', 'sample_id'], suffixes=("_x", None),
                               how='left')

        # Add metadata from all _sessions.tsv files, if present
        # Uses pybids function
        if layout.get_collections(level='subject'):
            df_sessions = layout.get_collections(level='subject', merge=True).to_df()
            df_sessions.drop(['suffix'], axis=1, inplace=True)
            df = pd.merge(df, df_sessions, on=['subject', 'session'], suffixes=("_x", None), how='left')

        # Add metadata from all _scans.tsv files, if present
        # TODO: use pybids function after BEP microscopy is merged in BIDS
        # TODO: verify merge behavior with EEG and DWI scans files, tested with anat and microscopy only
        df_scans = pd.DataFrame()
        for root, dirs, files in os.walk(path_data):
            for file in files:
                if file.endswith("scans.tsv"):
                    df_temp = pd.read_csv(os.path.join(root, file), sep='\t')
                    df_scans = pd.concat([df_scans, df_temp], ignore_index=True)
        if not df_scans.empty:
            df_scans['filename'] = df_scans['filename'].apply(os.path.basename)
            df = pd.merge(df, df_scans, on=['filename'], suffixes=("_x", None), how='left')

        return df

    def get_subjects_with_derivatives(self):
        """Get lists of subject filenames with available derivatives.

        Returns:
            list, list: subject filenames having derivatives, available derivatives filenames.
        """
        subject_fnames = self.get_subject_fnames()
        deriv_fnames = self.get_deriv_fnames()
        has_deriv = []
        deriv = []

        for subject_fname in subject_fnames:
            available = self.get_derivatives(subject_fname, deriv_fnames)
            if available:
                if self.roi_suffix is not None:
                    if self.roi_suffix in ('|'.join(available)):
                        has_deriv.append(subject_fname)
                        deriv.extend(available)
                    else:
                        logger.warning("Missing roi_suffix {} for {}. Skipping."
                                       .format(self.roi_suffix, subject_fname))
                else:
                    has_deriv.append(subject_fname)
                    deriv.extend(available)
                for target in self.target_suffix:
                    if target not in str(available) and target != self.roi_suffix:
                        logger.warning("Missing target_suffix {} for {}".format(target, subject_fname))
            else:
                logger.warning("Missing derivatives for {}. Skipping.".format(subject_fname))

        return has_deriv, deriv

    def get_subject_fnames(self):
        """Get the list of subject filenames in dataframe.

        Returns:
            list: subject filenames.
        """
        return self.df[~self.df['path'].str.contains('derivatives')]['filename'].to_list()

    def get_deriv_fnames(self):
        """Get the list of derivative filenames in dataframe.

        Returns:
            list: derivative filenames.
        """
        return self.df[self.df['path'].str.contains('derivatives')]['filename'].tolist()

    def get_derivatives(self, subject_fname, deriv_fnames):
        """Return list of available derivative filenames for a subject filename.
        Args:
            subject_fname (str): Subject filename.
            deriv_fnames (list of str): List of derivative filenames.

        Returns:
            list: derivative filenames
        """
        prefix_fname = subject_fname.split('.')[0]
        return [d for d in deriv_fnames if prefix_fname in d]

    def save(self, path):
        """Save the dataframe into a csv file.
        Args:
            path (str): Path to csv file.
        """
        try:
            self.df.to_csv(path, index=False)
            print("Dataframe has been saved at {}.".format(path))
        except FileNotFoundError:
            print("Wrong path.")

    def write_derivatives_dataset_description(self):
        """Writes default dataset_description.json file if not found in path_data/derivatives folder
        """
        filename = 'dataset_description'
        deriv_desc_file = '{}/derivatives/{}.json'.format(self.path_data, filename)
        label_desc_file = '{}/derivatives/labels/{}.json'.format(self.path_data, filename)
        # need to write default dataset_description.json file if not found
        if not os.path.isfile(deriv_desc_file) and not os.path.isfile(label_desc_file):
            f = open(deriv_desc_file, 'w')
            f.write('{"Name": "Example dataset", "BIDSVersion": "1.0.2", "PipelineDescription": {"Name": "Example pipeline"}}')
            f.close()<|MERGE_RESOLUTION|>--- conflicted
+++ resolved
@@ -811,11 +811,7 @@
     def __init__(self, loader_params, derivatives, path_output):
 
         # path_data from loader parameters
-<<<<<<< HEAD
-        self.path_data = os.path.join(loader_params['path_data'][0], '')
-=======
         self.paths_data = imed_utils.format_path_data(loader_params['path_data'])
->>>>>>> 8d27fc5d
 
         # bids_config from loader parameters
         self.bids_config = None if 'bids_config' not in loader_params else loader_params['bids_config']
@@ -839,6 +835,9 @@
         # derivatives
         self.derivatives = derivatives
 
+        if self.derivatives:
+            self.write_derivatives_dataset_description()
+
         # Create dataframe
         self.df = pd.DataFrame()
         self.create_bids_dataframe()
@@ -854,54 +853,6 @@
         # TODO: when reaching version 0.14.0, remove the following line
         pybids.config.set_option('extension_initial_dot', True)
 
-<<<<<<< HEAD
-        # Initialize BIDSLayoutIndexer and BIDSLayout
-        # validate=True by default for both indexer and layout, BIDS-validator is not skipped
-        # Force index for samples tsv and json files, and for subject subfolders containing microscopy files based on extensions.
-        # TODO: remove force indexing of microscopy files after BEP microscopy is merged in BIDS
-        ext_microscopy = ('.png', '.ome.tif', '.ome.tiff', '.ome.tf2', '.ome.tf8', '.ome.btf')
-        force_index = ['samples.tsv', 'samples.json']
-        for root, dirs, files in os.walk(self.path_data):
-            for file in files:
-                if file.endswith(ext_microscopy) and (root.replace(self.path_data, '').startswith("sub")):
-                    force_index.append(os.path.join(root.replace(self.path_data, '')))
-        indexer = pybids.BIDSLayoutIndexer(force_index=force_index)
-        
-        if self.derivatives:
-            self.write_derivatives_dataset_description()
-
-        layout = pybids.BIDSLayout(self.path_data, config=self.bids_config, indexer=indexer,
-                                   derivatives=self.derivatives)
-
-        # Transform layout to dataframe with all entities and json metadata
-        # As per pybids, derivatives don't include parsed entities, only the "path" column
-        self.df = layout.to_df(metadata=True)
-
-        # Add filename and parent_path columns
-        self.df['filename'] = self.df['path'].apply(os.path.basename)
-        self.df['parent_path'] = self.df['path'].apply(os.path.dirname)
-
-        # Drop rows with json, tsv and LICENSE files in case no extensions are provided in config file for filtering
-        self.df = self.df[~self.df['filename'].str.endswith(tuple(['.json', '.tsv', 'LICENSE']))]
-
-        # Add ivadomed_id column corresponding to filename minus modality and extension for files that are not derivatives.
-        for index, row in self.df.iterrows():
-            if isinstance(row['suffix'], str):
-                self.df.loc[index, 'ivadomed_id'] = re.sub(r'_' + row['suffix'] + '.*', '', row['filename'])
-
-        # Update dataframe with subject files of chosen contrasts and extensions,
-        # and with derivative files of chosen target_suffix from loader parameters
-        self.df = self.df[(~self.df['path'].str.contains('derivatives')
-                           & self.df['suffix'].str.contains('|'.join(self.contrast_lst))
-                           & self.df['extension'].str.contains('|'.join(self.extensions)))
-                           | (self.df['path'].str.contains('derivatives')
-                           & self.df['filename'].str.contains('|'.join(self.target_suffix)))]
-
-        # Add tsv files metadata to dataframe
-        self.add_tsv_metadata(layout)
-
-        # TODO: check if other files are needed for EEG and DWI
-=======
         for path_data in self.paths_data:
             path_data = os.path.join(path_data, '')
 
@@ -957,7 +908,6 @@
         columns.remove('path')
         columns.remove('parent_path')
         self.df = self.df[~(self.df.astype(str).duplicated(subset=columns, keep='first'))]
->>>>>>> 8d27fc5d
 
         # If indexing of derivatives is true
         if self.derivatives:
