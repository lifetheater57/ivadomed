--- conflicted
+++ resolved
@@ -1,59 +1,9 @@
 {
     "command": "train",
     "gpu": 0,
-<<<<<<< HEAD
-    "target_suffix": ["_seg-tumor"],
-    "roi_suffix": null,
-    "bids_path": "/home/andreanne/Documents/dataset/toy_dataset",
-    "random_seed": 6,
-    "contrast_train_validation": ["T2w"],
-    "contrast_balance": {},
-    "contrast_test": ["T1w","T2w"],
-    "center_test": [],
-    "retrain_model": null,
-    "retrain_fraction": 1.0,
-    "batch_size": 1,
-    "dropout_rate": 0.3,
-    "batch_norm_momentum": 0.9,
-    "num_epochs": 100,
-    "initial_lr": 0.001,
-    "ram": true,
-    "loss": {"name": "dice"},
-    "log_directory": "tumor_segmentation",
-    "object_detection_path": "/home/andreanne/Documents/models/sc_model_30mm",
-    "lr_scheduler": {"name": "CosineAnnealingLR", "base_lr": 1e-5, "max_lr": 1e-2},
-    "film_layers": [],
-    "mixup_bool": false,
-    "mixup_alpha": 2,
-    "metadata": "without",
-    "multichannel": false,
-    "hdf5_path": "/home/andreanne/Documents/dataset/HeMIS.hdf5",
-    "csv_path": "/home/andreanne/Documents/dataset/HeMIS.csv",
-    "missing_probability": 0.00001,
-    "missing_probability_growth": 0.9,
-    "out_channel": 1,
-    "depth": 4,
-    "length_3D": [256, 128, 16],
-    "padding_3D": 0,
-    "balance_samples": false,
-    "slice_axis": "sagittal",
-    "split_method": "per_patient",
-    "train_fraction": 0.6,
-    "test_fraction": 0.2,
-    "unet_3D": true,
-    "target_lst": ["T2w"],
-    "roi_lst": null,
-    "HeMIS": false,
-    "n_filters": 8,
-    "binarize_prediction": true,
-    "attention_unet": false,
-    "uncertainty": {"epistemic": false, "aleatoric": false, "n_it": 10},
-    "slice_filter": {
-        "filter_empty_mask": true,
-        "filter_empty_input": true
-=======
     "log_directory": "tumor_segmentation",
     "debugging": true,
+    "object_detection_path": "/home/andreanne/Documents/models/sc_model_30mm",
     "loader_parameters": {
         "bids_path": "/home/andreanne/Documents/dataset/toy_dataset",
         "target_suffix": ["_seg-tumor", "_edema"],
@@ -127,7 +77,6 @@
             "aleatoric": false,
             "n_it": 10
         }
->>>>>>> 3060e4c7
     },
     "evaluation_parameters": {
         "targetSize": {"unit": "vox", "thr": [20, 100]},
@@ -141,32 +90,6 @@
             "hspace": 1,
             "dspace": 2
         },
-<<<<<<< HEAD
-        "NumpyToTensor": {},
-        "NormalizeInstance": {"applied_to": ["im"]}
-    },
-    "transformation_validation": {
-        "Resample":
-        {
-            "wspace": 1,
-            "hspace": 1,
-            "dspace": 2
-        },
-        "NumpyToTensor": {},
-        "NormalizeInstance": {"applied_to": ["im"]}
-    },
-    "transformation_testing": {
-        "Resample":
-        {
-            "wspace": 1,
-            "hspace": 1,
-            "dspace": 2
-        },
-        "NumpyToTensor": {},
-        "NormalizeInstance": {"applied_to": ["im"]}
-    },
-    "debugging": false
-=======
         "CenterCrop": {
             "size": [512, 256, 16]
         },
@@ -178,5 +101,4 @@
       "NumpyToTensor": {},
       "NormalizeInstance": {"applied_to": ["im"]}
     }
->>>>>>> 3060e4c7
 }