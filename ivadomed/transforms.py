import functools
import math
import numbers
import random
import numpy as np
import os
import json

import torch
from scipy.ndimage import rotate, shift
from scipy.ndimage import zoom
from scipy.ndimage.filters import gaussian_filter
from scipy.ndimage.interpolation import map_coordinates
from scipy.ndimage.measurements import label, center_of_mass
from scipy.ndimage.morphology import binary_dilation, binary_fill_holes, binary_closing
from skimage.exposure import equalize_adapthist
from torchvision import transforms as torchvision_transforms


def multichannel_capable(wrapped):
    @functools.wraps(wrapped)
    def wrapper(self, sample, metadata):
        if isinstance(sample, list):
            list_data, list_metadata = [], []
            for s_cur, m_cur in zip(sample, metadata):
                # Run function for each sample of the list
                data_cur, metadata_cur = wrapped(self, s_cur, m_cur)
                list_data.append(data_cur)
                list_metadata.append(metadata_cur)
            return list_data, list_metadata
        # If sample is None, then return a pair (None, None)
        if sample is None:
            return None, None
        else:
            return wrapped(self, sample, metadata)

    return wrapper


def two_dim_compatible(wrapped):
    @functools.wraps(wrapped)
    def wrapper(self, sample, metadata):
        # Check if sample is 2D
        if len(sample.shape) == 2:
            # Add one dimension
            sample = np.expand_dims(sample, axis=-1)
            # Run transform
            result_sample, result_metadata = wrapped(self, sample, metadata)
            # Remove last dimension
            return np.squeeze(result_sample, axis=-1), result_metadata
        else:
            return wrapped(self, sample, metadata)

    return wrapper


class ImedTransform(object):

    def __call__(self, sample, metadata=None):
        raise NotImplementedError("You need to implement the transform() method.")

    def undo_transform(self, sample, metadata=None):
        raise NotImplementedError("You need to implement the undo_transform() method.")


class Compose(object):
    """Composes transforms together.

    Composes transforms together and split between images, GT and ROI.

    self.transform is a dict:
        - keys: "im", "gt" and "roi"
        - values torchvision_transform.Compose objects.

    Attributes:
        dict_transforms (dictionary): Dictionary where the keys are the transform names
            and the value their parameters.
        requires_undo (bool): If True, does not include transforms which do not have an undo_transform
            implemented yet.
    """

    def __init__(self, dict_transforms, requires_undo=False):
        list_tr_im, list_tr_gt, list_tr_roi = [], [], []
        for transform in dict_transforms.keys():
            parameters = dict_transforms[transform]

            # Get list of data type
            if "applied_to" in parameters:
                list_applied_to = parameters["applied_to"]
            else:
                list_applied_to = ["im", "gt", "roi"]

            # call transform
            if transform in globals():
                params_cur = {k: parameters[k] for k in parameters if k != "applied_to"}
                transform_obj = globals()[transform](**params_cur)
            else:
                print('ERROR: {} transform is not available in your ivadomed package. '
                      'Please check its compatibility with your model json file.'.format(transform))
                exit()

            # check if undo_transform method is implemented
            if requires_undo:
                if not hasattr(transform_obj, 'undo_transform'):
                    print('{} transform not included since no undo_transform available for it.'.format(transform))
                    continue

            if "im" in list_applied_to:
                list_tr_im.append(transform_obj)
            if "roi" in list_applied_to:
                list_tr_roi.append(transform_obj)
            if "gt" in list_applied_to:
                list_tr_gt.append(transform_obj)

        self.transform = {
            "im": torchvision_transforms.Compose(list_tr_im),
            "gt": torchvision_transforms.Compose(list_tr_gt),
            "roi": torchvision_transforms.Compose(list_tr_roi)}

    def __call__(self, sample, metadata, data_type='im'):
        if self.transform[data_type] is None or len(metadata) == 0:
            # In case self.transform[data_type] is None
            return None, None
        else:
            for tr in self.transform[data_type].transforms:
                sample, metadata = tr(sample, metadata)
            return sample, metadata


class UndoCompose(object):
    def __init__(self, compose):
        self.transforms = compose

    def __call__(self, sample, metadata, data_type='gt'):
        if self.transforms.transform[data_type] is None:
            # In case self.transforms.transform[data_type] is None
            return None, None
        else:
            for tr in self.transforms.transform[data_type].transforms[::-1]:
                sample, metadata = tr.undo_transform(sample, metadata)
            return sample, metadata


class UndoTransform(object):
    def __init__(self, transform):
        self.transform = transform

    def __call__(self, sample):
        return self.transform.undo_transform(sample)


class NumpyToTensor(ImedTransform):
    """Converts numpy array to tensor object."""

    def undo_transform(self, sample, metadata=None):
        return list(sample.numpy()), metadata

    def __call__(self, sample, metadata=None):
        sample = np.array(sample)
        # Use np.ascontiguousarray to avoid axes permutations issues
        arr_contig = np.ascontiguousarray(sample, dtype=sample.dtype)
        return torch.from_numpy(arr_contig), metadata


class Resample(ImedTransform):
    """
    Resample image to a given resolution.

    Args:
        hspace (float): Resolution along the first axis, in mm.
        wspace (float): Resolution along the second axis, in mm.
        dspace (float): Resolution along the third axis, in mm.
        interpolation_order (int): Order of spline interpolation. Set to 0 for label data. Default=2.
    """

    def __init__(self, hspace, wspace, dspace=1.):
        self.hspace = hspace
        self.wspace = wspace
        self.dspace = dspace

    @multichannel_capable
    @two_dim_compatible
    def undo_transform(self, sample, metadata=None):
        assert "data_shape" in metadata
        is_2d = sample.shape[-1] == 1

        # Get params
        original_shape = metadata["data_shape"]
        current_shape = sample.shape
        params_undo = [x / y for x, y in zip(original_shape, current_shape)]
        if is_2d:
            params_undo[-1] = 1.0

        # Undo resampling
        data_out = zoom(sample,
                        zoom=params_undo,
                        order=0 if metadata['data_type'] == 'gt' else 2)

        # Data type
        data_out = data_out.astype(sample.dtype)

        return data_out, metadata

    @multichannel_capable
    @two_dim_compatible
    def __call__(self, sample, metadata=None):
        # Get params
        # Voxel dimension in mm
        is_2d = sample.shape[-1] == 1
        zooms = list(metadata["zooms"])

        if len(zooms) == 2:
            zooms += [1.0]

        hfactor = zooms[0] / self.hspace
        wfactor = zooms[1] / self.wspace
        dfactor = zooms[2] / self.dspace
        params_resample = (hfactor, wfactor, dfactor) if not is_2d else (hfactor, wfactor, 1.0)

        # Run resampling
        data_out = zoom(sample,
                        zoom=params_resample,
                        order=0 if metadata['data_type'] == 'gt' else 2)

        # Data type
        data_out = data_out.astype(sample.dtype)

        return data_out, metadata


class NormalizeInstance(ImedTransform):
    """Normalize a tensor or an array image with mean and standard deviation estimated
    from the sample itself.
    """

    @multichannel_capable
    def __call__(self, sample, metadata=None):
        data_out = (sample - sample.mean()) / sample.std()
        return data_out, metadata


class CroppableArray(np.ndarray):
    """Adapted From: https://stackoverflow.com/a/41155020/13306686"""

    def __getitem__(self, item):
        all_in_slices = []
        pad = []
        for dim in range(self.ndim):
            # If the slice has no length then it's a single argument.
            # If it's just an integer then we just return, this is
            # needed for the representation to work properly
            # If it's not then create a list containing None-slices
            # for dim>=1 and continue down the loop
            try:
                len(item)
            except TypeError:
                if isinstance(item, int):
                    return super().__getitem__(item)
                newitem = [slice(None)] * self.ndim
                newitem[0] = item
                item = newitem
            # We're out of items, just append noop slices
            if dim >= len(item):
                all_in_slices.append(slice(0, self.shape[dim]))
                pad.append((0, 0))
            # We're dealing with an integer (no padding even if it's
            # out of bounds)
            if isinstance(item[dim], int):
                all_in_slices.append(slice(item[dim], item[dim] + 1))
                pad.append((0, 0))
            # Dealing with a slice, here it get's complicated, we need
            # to correctly deal with None start/stop as well as with
            # out-of-bound values and correct padding
            elif isinstance(item[dim], slice):
                # Placeholders for values
                start, stop = 0, self.shape[dim]
                this_pad = [0, 0]
                if item[dim].start is None:
                    start = 0
                else:
                    if item[dim].start < 0:
                        this_pad[0] = -item[dim].start
                        start = 0
                    else:
                        start = item[dim].start
                if item[dim].stop is None:
                    stop = self.shape[dim]
                else:
                    if item[dim].stop > self.shape[dim]:
                        this_pad[1] = item[dim].stop - self.shape[dim]
                        stop = self.shape[dim]
                    else:
                        stop = item[dim].stop
                all_in_slices.append(slice(start, stop))
                pad.append(tuple(this_pad))

        # Let numpy deal with slicing
        ret = super().__getitem__(tuple(all_in_slices))
        # and padding
        ret = np.pad(ret, tuple(pad), mode='constant', constant_values=0)

        return ret


class Crop(ImedTransform):
    def __init__(self, size):
        self.size = size if len(size) == 3 else size + [0]

    @staticmethod
    def _adjust_padding(npad, sample):
        npad_out_tuple = []
        for idx_dim, tuple_pad in enumerate(npad):
            pad_start, pad_end = tuple_pad
            if pad_start < 0 or pad_end < 0:
                # Move axis of interest
                sample_reorient = np.swapaxes(sample, 0, idx_dim)
                # Adjust pad and crop
                if pad_start < 0 and pad_end < 0:
                    sample_crop = sample_reorient[abs(pad_start):pad_end, ]
                    pad_end, pad_start = 0, 0
                elif pad_start < 0:
                    sample_crop = sample_reorient[abs(pad_start):, ]
                    pad_start = 0
                else:  # i.e. pad_end < 0:
                    sample_crop = sample_reorient[:pad_end, ]
                    pad_end = 0
                # Reorient
                sample = np.swapaxes(sample_crop, 0, idx_dim)

            npad_out_tuple.append((pad_start, pad_end))

        return npad_out_tuple, sample

    @multichannel_capable
    def __call__(self, sample, metadata):
        # Get params
        is_2d = sample.shape[-1] == 1
        th, tw, td = self.size
        fh, fw, fd, h, w, d = metadata['crop_params']

        # Crop data
        # Note we use here CroppableArray in order to deal with "out of boundaries" crop
        # e.g. if fh is negative or fh+th out of bounds, then it will pad
        if is_2d:
            data_out = sample.view(CroppableArray)[fh:fh + th, fw:fw + tw, :]
        else:
            data_out = sample.view(CroppableArray)[fh:fh + th, fw:fw + tw, fd:fd + td]

        return data_out, metadata

    @multichannel_capable
    @two_dim_compatible
    def undo_transform(self, sample, metadata=None):
        # Get crop params
        is_2d = sample.shape[-1] == 1
        th, tw, td = self.size
        fh, fw, fd, h, w, d = metadata["crop_params"]

        # Compute params to undo transform
        pad_left = fw
        pad_right = w - pad_left - tw
        pad_top = fh
        pad_bottom = h - pad_top - th
        pad_front = fd if not is_2d else 0
        pad_back = d - pad_front - td if not is_2d else 0
        npad = [(pad_top, pad_bottom), (pad_left, pad_right), (pad_front, pad_back)]

        # Check and adjust npad if needed, i.e. if crop out of boundaries
        npad_adj, sample_adj = self._adjust_padding(npad, sample.copy())

        # Apply padding
        data_out = np.pad(sample_adj,
                          npad_adj,
                          mode='constant',
                          constant_values=0).astype(sample.dtype)

        return data_out, metadata


class CenterCrop(Crop):
    """Make a centered crop of a specified size."""

    @multichannel_capable
    @two_dim_compatible
    def __call__(self, sample, metadata=None):
        # Crop parameters
        th, tw, td = self.size
        h, w, d = sample.shape
        fh = int(round((h - th) / 2.))
        fw = int(round((w - tw) / 2.))
        fd = int(round((d - td) / 2.))
        params = (fh, fw, fd, h, w, d)
        metadata['crop_params'] = params

        # Call base method
        return super().__call__(sample, metadata)


class ROICrop(Crop):
    """Make a crop of a specified size around a ROI."""

    @multichannel_capable
    @two_dim_compatible
    def __call__(self, sample, metadata=None):
        # If crop_params are not in metadata,
        # then we are here dealing with ROI data to determine crop params
        if 'crop_params' not in metadata:
            # Compute center of mass of the ROI
            h_roi, w_roi, d_roi = center_of_mass(sample.astype(np.int))
            h_roi, w_roi, d_roi = int(round(h_roi)), int(round(w_roi)), int(round(d_roi))
            th, tw, td = self.size
            th_half, tw_half, td_half = int(round(th / 2.)), int(round(tw / 2.)), int(round(td / 2.))

            # compute top left corner of the crop area
            fh = h_roi - th_half
            fw = w_roi - tw_half
            fd = d_roi - td_half

            # Crop params
            h, w, d = sample.shape
            params = (fh, fw, fd, h, w, d)
            metadata['crop_params'] = params

        # Call base method
        return super().__call__(sample, metadata)


class DilateGT(ImedTransform):
    """Randomly dilate a tensor ground-truth.
    :param dilation_factor: float, controls the number of dilation iterations.
                            For each individual lesion, the number of dilation iterations is computed as follows:
                                nb_it = int(round(dilation_factor * sqrt(lesion_area)))
                            If dilation_factor <= 0, then no dilation will be perfomed.
    """

    def __init__(self, dilation_factor):
        self.dil_factor = dilation_factor

    @staticmethod
    def dilate_lesion(arr_bin, arr_soft, label_values):
        for lb in label_values:
            # binary dilation with 1 iteration
            arr_dilated = binary_dilation(arr_bin, iterations=1)

            # isolate new voxels, i.e. the ones from the dilation
            new_voxels = np.logical_xor(arr_dilated, arr_bin).astype(np.int)

            # assign a soft value (]0, 1[) to the new voxels
            soft_new_voxels = lb * new_voxels

            # add the new voxels to the input mask
            arr_soft += soft_new_voxels
            arr_bin = (arr_soft > 0).astype(np.int)

        return arr_bin, arr_soft

    def dilate_arr(self, arr, dil_factor):
        # identify each object
        arr_labeled, lb_nb = label(arr.astype(np.int))

        # loop across each object
        arr_bin_lst, arr_soft_lst = [], []
        for obj_idx in range(1, lb_nb + 1):
            arr_bin_obj = (arr_labeled == obj_idx).astype(np.int)
            arr_soft_obj = np.copy(arr_bin_obj).astype(np.float)
            # compute the number of dilation iterations depending on the size of the lesion
            nb_it = int(round(dil_factor * math.sqrt(arr_bin_obj.sum())))
            # values of the voxels added to the input mask
            soft_label_values = [x / (nb_it + 1) for x in range(nb_it, 0, -1)]
            # dilate lesion
            arr_bin_dil, arr_soft_dil = self.dilate_lesion(arr_bin_obj, arr_soft_obj, soft_label_values)
            arr_bin_lst.append(arr_bin_dil)
            arr_soft_lst.append(arr_soft_dil)

        # sum dilated objects
        arr_bin_idx = np.sum(np.array(arr_bin_lst), axis=0)
        arr_soft_idx = np.sum(np.array(arr_soft_lst), axis=0)
        # clip values in case dilated voxels overlap
        arr_bin_clip, arr_soft_clip = np.clip(arr_bin_idx, 0, 1), np.clip(arr_soft_idx, 0.0, 1.0)

        return arr_soft_clip.astype(np.float), arr_bin_clip.astype(np.int)

    @staticmethod
    def random_holes(arr_in, arr_soft, arr_bin):
        arr_soft_out = np.copy(arr_soft)

        # coordinates of the new voxels, i.e. the ones from the dilation
        new_voxels_xx, new_voxels_yy, new_voxels_zz = np.where(np.logical_xor(arr_bin, arr_in))
        nb_new_voxels = new_voxels_xx.shape[0]

        # ratio of voxels added to the input mask from the dilated mask
        new_voxel_ratio = random.random()
        # randomly select new voxel indexes to remove
        idx_to_remove = random.sample(range(nb_new_voxels),
                                      int(round(nb_new_voxels * (1 - new_voxel_ratio))))

        # set to zero the here-above randomly selected new voxels
        arr_soft_out[new_voxels_xx[idx_to_remove],
                     new_voxels_yy[idx_to_remove],
                     new_voxels_zz[idx_to_remove]] = 0.0
        arr_bin_out = (arr_soft_out > 0).astype(np.int)

        return arr_soft_out, arr_bin_out

    @staticmethod
    def post_processing(arr_in, arr_soft, arr_bin, arr_dil):
        # remove new object that are not connected to the input mask
        arr_labeled, lb_nb = label(arr_bin)

        connected_to_in = arr_labeled * arr_in
        for lb in range(1, lb_nb + 1):
            if np.sum(connected_to_in == lb) == 0:
                arr_soft[arr_labeled == lb] = 0

        struct = np.ones((3, 3, 1) if arr_soft.shape[2] == 1 else (3, 3, 3))
        # binary closing
        arr_bin_closed = binary_closing((arr_soft > 0).astype(np.int), structure=struct)
        # fill binary holes
        arr_bin_filled = binary_fill_holes(arr_bin_closed)

        # recover the soft-value assigned to the filled-holes
        arr_soft_out = arr_bin_filled * arr_dil

        return arr_soft_out

    @multichannel_capable
    @two_dim_compatible
    def __call__(self, sample, metadata=None):
        # binarize for processing
        gt_data_np = (sample > 0.5).astype(np.int_)

        if self.dil_factor > 0 and np.sum(sample):
            # dilation
            gt_dil, gt_dil_bin = self.dilate_arr(gt_data_np, self.dil_factor)

            # random holes in dilated area
            # gt_holes, gt_holes_bin = self.random_holes(gt_data_np, gt_dil, gt_dil_bin)

            # post-processing
            # gt_pp = self.post_processing(gt_data_np, gt_holes, gt_holes_bin, gt_dil)

<<<<<<< HEAD
            return gt_pp.astype(np.float32), metadata
=======
            # return gt_pp.astype(np.float32), metadata
            return gt_dil.astype(np.float32), metadata

>>>>>>> 3060e4c7
        else:
            return sample, metadata


class BoundingBoxCrop(Crop):
    """
    Crops image according to given bounding box
    """
    @multichannel_capable
    @two_dim_compatible
    def __call__(self, sample, metadata):
        assert 'bounding_box' in metadata
        h_min, h_max, w_min, w_max, d_min, d_max = metadata['bounding_box']
        h, w, d = sample.shape
        metadata['crop_params'] = (h_min, w_min, d_min, h, w, d)

        # Call base method
        return super().__call__(sample, metadata)


class RandomRotation(ImedTransform):
    def __init__(self, degrees):
        if isinstance(degrees, numbers.Number):
            if degrees < 0:
                raise ValueError("If degrees is a single number, it must be positive.")
            self.degrees = (-degrees, degrees)
        else:
            assert isinstance(degrees, (tuple, list)) and len(degrees) == 2, \
                "degrees should be a list or tuple and it must be of length 2."
            self.degrees = degrees

    @multichannel_capable
    @two_dim_compatible
    def __call__(self, sample, metadata=None):
        # If angle and metadata have been already defined for this sample, then use them
        if 'rotation' in metadata:
            angle, axes = metadata['rotation']
        # Otherwise, get random ones
        else:
            # Get the random angle
            angle = np.random.uniform(self.degrees[0], self.degrees[1])
            # Get the two axes that define the plane of rotation
            axes = tuple(random.sample(range(3 if sample.shape[2] > 1 else 2), 2))
            # Save params
            metadata['rotation'] = [angle, axes]

        # Do rotation
        data_out = rotate(sample,
                          angle=angle,
                          axes=axes,
                          reshape=False,
                          order=1).astype(sample.dtype)

        return data_out, metadata

    @multichannel_capable
    @two_dim_compatible
    def undo_transform(self, sample, metadata=None):
        # IMPORTANT NOTE: this function does not work with images (but works with labels)
        assert "rotation" in metadata
        # Opposite rotation, same axes
        angle, axes = - metadata['rotation'][0], metadata['rotation'][1]

        # Undo rotation
        data_out = rotate(sample,
                          angle=angle,
                          axes=axes,
                          reshape=False,
                          order=1).astype(sample.dtype)

        return data_out, metadata


class RandomReverse(ImedTransform):
    """Make a randomized symmetric inversion of the different values of each dimensions."""

    @multichannel_capable
    @two_dim_compatible
    def __call__(self, sample, metadata=None):
        if 'reverse' in metadata:
            flip_axes = metadata['reverse']
        else:
            # Flip axis booleans
            flip_axes = [np.random.randint(2) == 1 for _ in [0, 1, 2]]
            # Save in metadata
            metadata['reverse'] = flip_axes

        # Run flip
        for idx_axis, flip_bool in enumerate(flip_axes):
            if flip_axes:
                sample = np.flip(sample, axis=idx_axis).copy()

        return sample, metadata

    @multichannel_capable
    @two_dim_compatible
    def undo_transform(self, sample, metadata=None):
        assert "reverse" in metadata
        return self.__call__(sample, metadata)


class RandomTranslation(ImedTransform):
    def __init__(self, translate):

        # Check Translate
        if translate is not None:
            assert isinstance(translate, (tuple, list)) and (len(translate) == 2 or len(translate) == 3), \
                "translate should be a list or tuple and it must be of length 2 or 3."
            for t in translate:
                if not (0.0 <= t <= 1.0):
                    raise ValueError("translation values should be between 0 and 1")
            if len(translate) == 2:
                translate.append(0.0)
        self.translate = translate

    @multichannel_capable
    @two_dim_compatible
    def __call__(self, sample, metadata=None):

        # Get params
        if 'translation' in metadata:
            translations = metadata['translation']
        else:
            self.data_shape = sample.shape

            if self.translate is not None:
                max_dx = self.translate[0] * self.data_shape[0]
                max_dy = self.translate[1] * self.data_shape[1]
                max_dz = self.translate[2] * self.data_shape[2]
                translations = (np.round(np.random.uniform(-max_dx, max_dx)),
                                np.round(np.random.uniform(-max_dy, max_dy)),
                                np.round(np.random.uniform(-max_dz, max_dz)))
            else:
                translations = (0, 0, 0)

            metadata['translation'] = translations

        # Run Translation
        data_shift = shift(sample, shift=translations, order=1).astype(sample.dtype)

        return data_shift, metadata

    @multichannel_capable
    @two_dim_compatible
    def undo_transform(self, sample, metadata=None):
        assert "translation" in metadata
        # Opposite translation
        opposite_translations = tuple([-t for t in metadata['translation']])
        # Inverse scaling
        # scale = 1. / metadata['affine'][3]

        # Params
        dict_params = {"translation": opposite_translations}  # , scale]}

        # Undo rotation
        data_out, metadata = self.__call__(sample, dict_params)

        return data_out, metadata


class RandomShiftIntensity(ImedTransform):
    def __init__(self, shift_range, prob=0.1):
        self.shift_range = shift_range
        self.prob = prob

    @multichannel_capable
    def __call__(self, sample, metadata=None):
        if np.random.random() < self.prob:
            # Get random offset
            offset = np.random.uniform(self.shift_range[0], self.shift_range[1])
        else:
            offset = 0.0

        # Update metadata
        metadata['offset'] = offset
        # Shift intensity
        data = (sample + offset).astype(sample.dtype)
        return data, metadata

    @multichannel_capable
    def undo_transform(self, sample, metadata=None):
        assert 'offset' in metadata
        # Get offset
        offset = metadata['offset']
        # Substract offset
        data = (sample - offset).astype(sample.dtype)
        return data, metadata


class ElasticTransform(ImedTransform):
    """Elastic transform for 2D and 3D inputs."""

    def __init__(self, alpha_range, sigma_range, p=0.1):
        self.alpha_range = alpha_range
        self.sigma_range = sigma_range
        self.p = p

    @multichannel_capable
    @two_dim_compatible
    def __call__(self, sample, metadata=None):
        # if params already defined, i.e. sample is GT
        if "elastic" in metadata:
            alpha, sigma = metadata["elastic"]

        elif np.random.random() < self.p:
            # Get params
            alpha = np.random.uniform(self.alpha_range[0], self.alpha_range[1])
            sigma = np.random.uniform(self.sigma_range[0], self.sigma_range[1])

            # Save params
            metadata["elastic"] = [alpha, sigma]

        else:
            metadata["elastic"] = [None, None]

        if any(metadata["elastic"]):
            # Get shape
            shape = sample.shape

            # Compute random deformation
            dx = gaussian_filter((np.random.rand(*shape) * 2 - 1),
                                 sigma, mode="constant", cval=0) * alpha
            dy = gaussian_filter((np.random.rand(*shape) * 2 - 1),
                                 sigma, mode="constant", cval=0) * alpha
            dz = gaussian_filter((np.random.rand(*shape) * 2 - 1),
                                 sigma, mode="constant", cval=0) * alpha
            if shape[2] == 1:
                dz = 0  # No deformation along the last dimension
            x, y, z = np.meshgrid(np.arange(shape[0]),
                                  np.arange(shape[1]),
                                  np.arange(shape[2]), indexing='ij')
            indices = np.reshape(x + dx, (-1, 1)), \
                      np.reshape(y + dy, (-1, 1)), \
                      np.reshape(z + dz, (-1, 1))

            # Apply deformation
            data_out = map_coordinates(sample, indices, order=1, mode='reflect')
            # Keep input shape
            data_out = data_out.reshape(shape)
            # Keep data type
            data_out = data_out.astype(sample.dtype)

            return data_out, metadata

        else:
            return sample, metadata


class AdditiveGaussianNoise(ImedTransform):

    def __init__(self, mean=0.0, std=0.01):
        self.mean = mean
        self.std = std

    @multichannel_capable
    def __call__(self, sample, metadata=None):
        if "gaussian_noise" in metadata:
            noise = metadata["gaussian_noise"]
        else:
            # Get random noise
            noise = np.random.normal(self.mean, self.std, sample.shape)
            noise = noise.astype(np.float32)

        # Apply noise
        data_out = sample + noise

        return data_out.astype(sample.dtype), metadata


class Clahe(ImedTransform):
    # TODO: Adapt to 3D
    def __init__(self, clip_limit=3.0, kernel_size=(8, 8)):
        # Default values are based upon the following paper:
        # https://arxiv.org/abs/1804.09400 (3D Consistent Cardiac Segmentation)
        self.clip_limit = clip_limit
        self.kernel_size = kernel_size

    @multichannel_capable
    def __call__(self, sample, metadata=None):
        assert len(sample.shape) == 2
        assert len(self.kernel_size) == len(sample.shape)
        # Run equalization
        data_out = equalize_adapthist(sample,
                                      kernel_size=self.kernel_size,
                                      clip_limit=self.clip_limit).astype(sample.dtype)

        return data_out, metadata


class HistogramClipping(ImedTransform):

    def __init__(self, min_percentile=5.0, max_percentile=95.0):
        self.min_percentile = min_percentile
        self.max_percentile = max_percentile

    @multichannel_capable
    def __call__(self, sample, metadata=None):
        data = np.copy(sample)
        # Run clipping
        percentile1 = np.percentile(sample, self.min_percentile)
        percentile2 = np.percentile(sample, self.max_percentile)
        data[sample <= percentile1] = percentile1
        data[sample >= percentile2] = percentile2
        return data, metadata


def rescale_values_array(arr, minv=0.0, maxv=1.0, dtype=np.float32):
    """Rescale the values of numpy array `arr` to be from `minv` to `maxv`."""
    if dtype is not None:
        arr = arr.astype(dtype)

    mina = np.min(arr)
    maxa = np.max(arr)

    if mina == maxa:
        return arr * minv

    norm = (arr - mina) / (maxa - mina)  # normalize the array first
    return (norm * (maxv - minv)) + minv  # rescale by minv and maxv, which is the normalized array by default


def get_subdatasets_transforms(transform_params):
    """Get transformation parameters for each subdataset: training, validation and testing.

    Args:
        transform_params (dict):
    Returns:
        dict, dict, dict
    """
    train, valid, test = {}, {}, {}
    subdataset_default = ["training", "validation", "testing"]
    # Loop across transformations
    for transform_name in transform_params:
        subdataset_list = ["training", "validation", "testing"]
        # Only consider subdatasets listed in dataset_type
        if "dataset_type" in transform_params[transform_name]:
            subdataset_list = transform_params[transform_name]["dataset_type"]
        # Add current transformation to the relevant subdataset transformation dictionaries
        for subds_name, subds_dict in zip(subdataset_default, [train, valid, test]):
            if subds_name in subdataset_list:
                subds_dict[transform_name] = transform_params[transform_name]
                if "dataset_type" in subds_dict[transform_name]:
                    del subds_dict[transform_name]["dataset_type"]
    return train, valid, test<|MERGE_RESOLUTION|>--- conflicted
+++ resolved
@@ -539,13 +539,9 @@
             # post-processing
             # gt_pp = self.post_processing(gt_data_np, gt_holes, gt_holes_bin, gt_dil)
 
-<<<<<<< HEAD
-            return gt_pp.astype(np.float32), metadata
-=======
             # return gt_pp.astype(np.float32), metadata
             return gt_dil.astype(np.float32), metadata
 
->>>>>>> 3060e4c7
         else:
             return sample, metadata
 
