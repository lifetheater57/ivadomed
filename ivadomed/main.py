--- conflicted
+++ resolved
@@ -68,15 +68,10 @@
     if bool(sum(context["film_layers"])) and not (metadata_bool):
         print('\tWarning FiLM disabled since metadata is disabled')
     else:
-<<<<<<< HEAD
+
         print('\nArchitecture: {} with a depth of {}.\n' \
               .format('FiLMedUnet' if film_bool else 'HeMIS-Unet' if HeMIS else "Attention UNet" if attention else
         '3D Unet' if unet_3D else "Unet", context['depth']))
-=======
-        print('\nArchitecture: {} with a depth of {}.\n'
-              .format('FiLMedUnet' if film_bool else 'HeMIS-Unet' if HeMIS else '3D Unet' if unet_3D else
-                      "Unet", context['depth']))
->>>>>>> 19be6a9c
 
     mixup_bool = False if film_bool else bool(context["mixup_bool"])
     mixup_alpha = float(context["mixup_alpha"])
@@ -785,12 +780,7 @@
 
                         # If MonteCarlo, then we save each simulation result
                         if n_monteCarlo > 1:
-<<<<<<< HEAD
                             fname_pred = fname_pred.split('.nii.gz')[0] + '_' + str(i_monteCarlo).zfill(2) + '.nii.gz'
-=======
-                            fname_pred = fname_pred.split(
-                                '.nii.gz')[0]+'_'+str(i_monteCarlo).zfill(2)+'.nii.gz'
->>>>>>> 19be6a9c
 
                         save_nii(pred_tmp_lst, z_tmp_lst, fname_tmp, fname_pred, AXIS_DCT[context['slice_axis']],
                                  context["binarize_prediction"])
@@ -890,15 +880,9 @@
     for subj_acq in tqdm(subj_acq_lst, desc="Evaluation"):
         subj, acq = subj_acq.split('_')[0], '_'.join(subj_acq.split('_')[1:])
 
-<<<<<<< HEAD
         fname_pred = os.path.join(path_pred, subj_acq + '_pred.nii.gz')
         fname_gt = os.path.join(context['bids_path'], 'derivatives', 'labels', subj, 'anat',
                                 subj_acq + context['target_suffix'] + '.nii.gz')
-=======
-        fname_pred = os.path.join(path_pred, subj_acq+'_pred.nii.gz')
-        fname_gt = os.path.join(context['bids_path'], 'derivatives', 'labels',
-                                subj, 'anat', subj_acq+context['target_suffix']+'.nii.gz')
->>>>>>> 19be6a9c
 
         # 3D evaluation
         eval = Evaluation3DMetrics(fname_pred=fname_pred, fname_gt=fname_gt)
