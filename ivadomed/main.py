--- conflicted
+++ resolved
@@ -376,14 +376,10 @@
         }, epoch)
 
         tqdm.write(f"Epoch {epoch} validation loss: {val_loss_total_avg:.4f}.")
-<<<<<<< HEAD
-        tqdm.write(f"\tDice score: {metrics_dict['dice_score']:.4f}.")
-=======
         if context["loss"] == 'focal':
             dice_val_loss_total_avg = dice_val_loss_total / num_steps
             tqdm.write(f"\tDice validation loss: {dice_val_loss_total_avg:.4f}.")
 
->>>>>>> 646e9223
         end_time = time.time()
         total_time = end_time - start_time
         tqdm.write("Epoch {} took {:.2f} seconds.".format(epoch, total_time))
