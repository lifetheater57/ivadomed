import json
import numpy as np
import os
import random
import shutil
import sys
import time
import torch

import joblib
import pandas as pd
import torch.backends.cudnn as cudnn
import torchvision.utils as vutils
from medicaltorch import datasets as mt_datasets
from torch import optim
from torch.utils.data import DataLoader
from torch.utils.tensorboard import SummaryWriter
from tqdm import tqdm

import ivadomed.transforms as ivadomed_transforms
from ivadomed import loader as loader
from ivadomed import losses
from ivadomed import models
from ivadomed import metrics
from ivadomed import utils

cudnn.benchmark = True


def cmd_train(context):
    """Main command to train the network.

    :param context: this is a dictionary with all data from the
                    configuration file
    """
    ##### DEFINE DEVICE #####
    device = torch.device("cuda:" + str(context['gpu']) if torch.cuda.is_available() else "cpu")
    cuda_available = torch.cuda.is_available()
    if not cuda_available:
        print("Cuda is not available.")
        print("Working on {}.".format(device))
    if cuda_available:
        # Set the GPU
        gpu_number = int(context["gpu"])
        torch.cuda.set_device(gpu_number)
        print("Using GPU number {}".format(gpu_number))

    # Boolean which determines if the selected architecture is FiLMed-Unet or Unet or Mixup-Unet
    metadata_bool = False if context["metadata"] == "without" else True
    film_bool = (bool(sum(context["film_layers"])) and metadata_bool)

    unet_3D = context["unet_3D"]
    HeMIS = context['HeMIS']
    attention = context["attention_unet"]
    if film_bool:
        context["multichannel"] = False
        HeMIS = False
    elif context["multichannel"]:
        HeMIS = False
    if HeMIS:
        # Initializing the missing probability for HeMIS.
        # The lower the probability the higher, the more modalities are missing.
        p = context["missing_probability"]

    if bool(sum(context["film_layers"])) and not (metadata_bool):
        print('\tWarning FiLM disabled since metadata is disabled')
    else:

        print('\nArchitecture: {} with a depth of {}.\n' \
              .format('FiLMedUnet' if film_bool else 'HeMIS-Unet' if HeMIS else "Attention UNet" if attention else
                      '3D Unet' if unet_3D else "Unet", context['depth']))

    mixup_bool = False if film_bool else bool(context["mixup_bool"])
    mixup_alpha = float(context["mixup_alpha"])

    if not film_bool and mixup_bool:
        print('\twith Mixup (alpha={})\n'.format(mixup_alpha))
    if context["metadata"] == "mri_params":
        print('\tInclude subjects with acquisition metadata available only.\n')
    else:
        print('\tInclude all subjects, with or without acquisition metadata.\n')
    if context['multichannel']:
        print('\tUsing multichannel model with modalities {}.\n'.format(context['contrast_train_validation']))

    # Write the metrics, images, etc to TensorBoard format
    writer = SummaryWriter(log_dir=context["log_directory"])

    # Compose training transforms
    train_transform = ivadomed_transforms.compose_transforms(context["transformation_training"])

    # Compose validation transforms
    val_transform = ivadomed_transforms.compose_transforms(context["transformation_validation"])

    # Randomly split dataset between training / validation / testing
    if context.get("split_path") is None:
        train_lst, valid_lst, test_lst = loader.split_dataset(path_folder=context["bids_path"],
                                                              center_test_lst=context["center_test"],
                                                              split_method=context["split_method"],
                                                              random_seed=context["random_seed"],
                                                              train_frac=context["train_fraction"],
                                                              test_frac=context["test_fraction"])

        # save the subject distribution
        split_dct = {'train': train_lst, 'valid': valid_lst, 'test': test_lst}
        joblib.dump(split_dct, "./" + context["log_directory"] + "/split_datasets.joblib")

    else:
        train_lst = joblib.load(context["split_path"])['train']
        valid_lst = joblib.load(context["split_path"])['valid']

    # This code will iterate over the folders and load the data, filtering
    # the slices without labels and then concatenating all the datasets together

    ds_train = loader.load_dataset(train_lst, train_transform, context)

    # if ROICrop2D in transform, then apply SliceFilter to ROI slices
    # todo: not supported by the adaptative loader
    if 'ROICrop2D' in context["transformation_training"].keys():
        ds_train = loader.filter_roi(ds_train, nb_nonzero_thr=context["slice_filter_roi"])

    if film_bool:  # normalize metadata before sending to the network
        if context["metadata"] == "mri_params":
            metadata_vector = ["RepetitionTime", "EchoTime", "FlipAngle"]
            metadata_clustering_models = loader.clustering_fit(ds_train.metadata, metadata_vector)
        else:
            metadata_clustering_models = None
        ds_train, train_onehotencoder = loader.normalize_metadata(ds_train,
                                                                  metadata_clustering_models,
                                                                  context["debugging"],
                                                                  context["metadata"],
                                                                  True)

    if not unet_3D:
        print(f"Loaded {len(ds_train)} {context['slice_axis']} slices for the training set.")
    else:
        print(
            f"Loaded {len(ds_train)} volumes of size {context['length_3D']} for the training set.")

    # Balance sampler not supported by Adaptative Loader
    if context['balance_samples'] and not HeMIS:
        sampler_train = loader.BalancedSampler(ds_train)
        shuffle_train = False
    else:
        sampler_train, shuffle_train = None, True
     
    train_loader = DataLoader(ds_train, batch_size=context["batch_size"],
                              shuffle=shuffle_train, pin_memory=True, sampler=sampler_train,
                              collate_fn=mt_datasets.mt_collate,
                              num_workers=0)
    print("Validation")

    # Validation dataset ------------------------------------------------------
    ds_val = loader.load_dataset(valid_lst, val_transform, context)

    # if ROICrop2D in transform, then apply SliceFilter to ROI slices
    if 'ROICrop2D' in context["transformation_validation"].keys():
        ds_val = loader.filter_roi(ds_val, nb_nonzero_thr=context["slice_filter_roi"])

    if film_bool:  # normalize metadata before sending to network
        ds_val = loader.normalize_metadata(ds_val,
                                           metadata_clustering_models,
                                           context["debugging"],
                                           context["metadata"],
                                           False)

    if not unet_3D:
        print(f"Loaded {len(ds_val)} {context['slice_axis']} slices for the validation set.")
    else:
        print(
            f"Loaded {len(ds_val)} volumes of size {context['length_3D']} for the validation set.")

    # TODO: not supported by the adaptative loader
    if context['balance_samples'] and not HeMIS:
        sampler_val = loader.BalancedSampler(ds_val)
        shuffle_val = False
    else:
        sampler_val, shuffle_val = None, True

    val_loader = DataLoader(ds_val, batch_size=context["batch_size"],
                            shuffle=shuffle_val, pin_memory=True, sampler=sampler_val,
                            collate_fn=mt_datasets.mt_collate,
                            num_workers=0)
    if film_bool:
        n_metadata = len([ll for l in train_onehotencoder.categories_ for ll in l])
    else:
        n_metadata = None

    # Traditional U-Net model
    if context['multichannel']:
        in_channel = len(context['contrast_train_validation'])
    else:
        in_channel = 1

    if context['retrain_model'] is None:
        if HeMIS:
            model = models.HeMISUnet(modalities=context['contrast_train_validation'],
                                     depth=context['depth'],
                                     drop_rate=context["dropout_rate"],
                                     bn_momentum=context["batch_norm_momentum"])
        elif unet_3D:
            model = models.UNet3D(in_channels=in_channel, n_classes=1, attention=attention)
        else:
            model = models.Unet(in_channel=in_channel,
                                out_channel=context['out_channel'],
                                depth=context['depth'],
                                film_layers=context["film_layers"],
                                n_metadata=n_metadata,
                                drop_rate=context["dropout_rate"],
                                bn_momentum=context["batch_norm_momentum"],
                                film_bool=film_bool)
    else:
        model = torch.load(context['retrain_model'])

        # Freeze model weights
        for param in model.parameters():
            param.requires_grad = False

        # Replace the last conv layer
        # Note: Parameters of newly constructed layer have requires_grad=True by default
        model.decoder.last_conv = nn.Conv2d(model.decoder.last_conv.in_channels,
                                            context['out_channel'], kernel_size=3, padding=1)
        if film_bool and context["film_layers"][-1]:
            model.decoder.last_film = models.FiLMlayer(n_metadata, 1)

    if cuda_available:
        model.cuda()

    num_epochs = context["num_epochs"]
    initial_lr = context["initial_lr"]

    # Using Adam
    step_scheduler_batch = False
    # filter out the parameters you are going to fine-tuning
    params_to_opt = filter(lambda p: p.requires_grad, model.parameters())
    optimizer = optim.Adam(params_to_opt, lr=initial_lr)
    if context["lr_scheduler"]["name"] == "CosineAnnealingLR":
        scheduler = optim.lr_scheduler.CosineAnnealingLR(optimizer, num_epochs)
    elif context["lr_scheduler"]["name"] == "CosineAnnealingWarmRestarts":
        T_0 = context["lr_scheduler"]["T_0"]
        T_mult = context["lr_scheduler"]["T_mult"]
        scheduler = optim.lr_scheduler.CosineAnnealingWarmRestarts(optimizer, T_0, T_mult)
    elif context["lr_scheduler"]["name"] == "CyclicLR":
        base_lr, max_lr = context["lr_scheduler"]["base_lr"], context["lr_scheduler"]["max_lr"]
        scheduler = optim.lr_scheduler.CyclicLR(
            optimizer, base_lr, max_lr, mode="triangular2", cycle_momentum=False)
        step_scheduler_batch = True
    else:
        print(
            "Unknown LR Scheduler name, please choose between 'CosineAnnealingLR', 'CosineAnnealingWarmRestarts', or 'CyclicLR'")
        exit()

    # Create dict containing gammas and betas after each FiLM layer.
    depth = context["depth"]
    gammas_dict = {i: [] for i in range(1, 2 * depth + 3)}
    betas_dict = {i: [] for i in range(1, 2 * depth + 3)}

    # Create a list containing the contrast of all batch images
    var_contrast_list = []

    # Loss
    if context["loss"]["name"] in ["dice", "cross_entropy", "focal", "gdl", "focal_dice"]:
        if context["loss"]["name"] == "cross_entropy":
            loss_fct = nn.BCELoss()

        elif context["loss"]["name"] == "focal":
            loss_fct = losses.FocalLoss(gamma=context["loss"]["params"]["gamma"],
                                        alpha=context["loss"]["params"]["alpha"])
            print("\nLoss function: {}, with gamma={}, alpha={}.\n".format(context["loss"]["name"],
                                                                           context["loss"]["params"]["gamma"],
                                                                           context["loss"]["params"]["alpha"]))
        elif context["loss"]["name"] == "gdl":
            loss_fct = losses.GeneralizedDiceLoss()

        elif context["loss"]["name"] == "focal_dice":
            loss_fct = losses.FocalDiceLoss(beta=context["loss"]["params"]["beta"],
                                            gamma=context["loss"]["params"]["gamma"],
                                            alpha=context["loss"]["params"]["alpha"])
            print("\nLoss function: {}, with beta={}, gamma={} and alpha={}.\n".format(context["loss"]["name"],
                                                                                       context["loss"]["params"][
                                                                                           "beta"],
                                                                                       context["loss"]["params"][
                                                                                           "gamma"],
                                                                                       context["loss"]["params"][
                                                                                           "alpha"]))

        if not context["loss"]["name"].startswith("focal"):
            print("\nLoss function: {}.\n".format(context["loss"]["name"]))

    else:
        print("Unknown Loss function, please choose between 'dice', 'focal', 'focal_dice', 'gdl' or 'cross_entropy'")
        exit()

    # Training loop -----------------------------------------------------------

    best_training_dice, best_training_loss, best_validation_loss, best_validation_dice = float("inf"), float(
        "inf"), float("inf"), float("inf")

    patience = context["early_stopping_patience"]
    patience_count = 0
    epsilon = context["early_stopping_epsilon"]
    val_losses = []

<<<<<<< HEAD
    metric_fns = [losses.dice_loss,  # from ivadomed/utils.py
                  hausdorff_score,  # from ivadomed/utils.py
                  mt_metrics.precision_score,
                  mt_metrics.recall_score,
                  mt_metrics.specificity_score,
                  mt_metrics.intersection_over_union,
                  mt_metrics.accuracy_score]
=======
    metric_fns = [metrics.dice_score,
                  metrics.hausdorff_3D_score,
                  metrics.precision_score,
                  metrics.recall_score,
                  metrics.specificity_score,
                  metrics.intersection_over_union,
                  metrics.accuracy_score]
>>>>>>> 7ed9cd02

    for epoch in tqdm(range(1, num_epochs + 1), desc="Training"):
        start_time = time.time()

        lr = scheduler.get_lr()[0]
        writer.add_scalar('learning_rate', lr, epoch)

        model.train()
        train_loss_total, dice_train_loss_total = 0.0, 0.0

        num_steps = 0
        for i, batch in enumerate(train_loader):
            input_samples, gt_samples = batch["input"], batch["gt"]

            # mixup data
            if mixup_bool and not film_bool:
                input_samples, gt_samples, lambda_tensor = mixup(
                    input_samples, gt_samples, mixup_alpha)

                # if debugging and first epoch, then save samples as png in log folder
                if context["debugging"] and epoch == 1 and random.random() < 0.1:
                    mixup_folder = os.path.join(context["log_directory"], 'mixup')
                    if not os.path.isdir(mixup_folder):
                        os.makedirs(mixup_folder)
                    random_idx = np.random.randint(0, input_samples.size()[0])
                    val_gt = np.unique(gt_samples.data.numpy()[random_idx, 0, :, :])
                    mixup_fname_pref = os.path.join(mixup_folder, str(i).zfill(3) + '_' + str(
                        lambda_tensor.data.numpy()[0]) + '_' + str(random_idx).zfill(3) + '.png')
                    utils.save_mixup_sample(input_samples.data.numpy()[random_idx, 0, :, :],
                                      gt_samples.data.numpy()[random_idx, 0, :, :],
                                      mixup_fname_pref)

            # The variable sample_metadata is where the MRI physics parameters are

            if cuda_available:
                var_input = utils.cuda(input_samples)
                var_gt = gt_samples.cuda(non_blocking=True)
            else:
                var_input = input_samples
                var_gt = gt_samples

            if film_bool:
                # var_contrast is the list of the batch sample's contrasts (eg T2w, T1w).
                sample_metadata = batch["input_metadata"]
                var_contrast = [sample_metadata[k]['contrast'] for k in range(len(sample_metadata))]

                var_metadata = [train_onehotencoder.transform([sample_metadata[k]['film_input']]).tolist()[0] for k in
                                range(len(sample_metadata))]

                # Input the metadata related to the input samples
                preds = model(var_input, var_metadata)
            elif HeMIS:
                missing_mod = batch["Missing_mod"]
                preds = model(var_input, missing_mod)
            else:
                preds = model(var_input)

            if context["loss"]["name"] == "dice":
                loss = - losses.dice_loss(preds, var_gt)
            else:
                loss = loss_fct(preds, var_gt)
                dice_train_loss_total += losses.dice_loss(preds, var_gt).item()
            train_loss_total += loss.item()

            optimizer.zero_grad()
            loss.backward()

            optimizer.step()
            if step_scheduler_batch:
                scheduler.step()

            num_steps += 1

            if i == 0:
                if context["unet_3D"]:
                    num_2d_img = input_samples.shape[3]
                else:
                    num_2d_img = 1
                if HeMIS:
                    # Keep only one channel to visualize
                    input_samples = input_samples[0]
                input_samples_copy = input_samples.clone()
                preds_copy = preds.clone()
                gt_samples_copy = gt_samples.clone()
                for idx in range(num_2d_img):
                    if unet_3D:
                        input_samples = input_samples_copy[:, :, :, idx, :]
                        preds = preds_copy[:, :, :, idx, :]
                        gt_samples = gt_samples_copy[:, :, :, idx, :]
                        # Only display images with labels
                        if gt_samples.sum() == 0:
                            continue

                    # take only one modality for grid
                    if input_samples.shape[1] > 1:
                        tensor = input_samples[:, 0, :, :][:, None, :, :]
                        input_samples = torch.cat((tensor, tensor, tensor), 1)

                    grid_img = vutils.make_grid(input_samples,
                                                normalize=True,
                                                scale_each=True)
                    writer.add_image('Train/Input', grid_img, epoch)

                    grid_img = vutils.make_grid(preds.data.cpu(),
                                                normalize=True,
                                                scale_each=True)
                    writer.add_image('Train/Predictions', grid_img, epoch)

                    grid_img = vutils.make_grid(gt_samples,
                                                normalize=True,
                                                scale_each=True)
                    writer.add_image('Train/Ground Truth', grid_img, epoch)

        train_loss_total_avg = train_loss_total / num_steps
        if not step_scheduler_batch:
            scheduler.step()

        tqdm.write(f"Epoch {epoch} training loss: {train_loss_total_avg:.4f}.")
        if context["loss"]["name"] != 'dice':
            dice_train_loss_total_avg = dice_train_loss_total / num_steps
            tqdm.write(f"\tDice training loss: {dice_train_loss_total_avg:.4f}.")

        # In case of curriculum Learning we need to update the loader
        if HeMIS:
            p = p ** (2 / 3)
            ds_train.update(p=p)
            train_loader = DataLoader(ds_train, batch_size=context["batch_size"],
                                      shuffle=shuffle_train, pin_memory=True, sampler=sampler_train,
                                      collate_fn=mt_datasets.mt_collate,
                                      num_workers=0)

        # Validation loop -----------------------------------------------------
        model.eval()
        val_loss_total, dice_val_loss_total = 0.0, 0.0
        num_steps = 0

        metric_mgr = utils.IvadoMetricManager(metric_fns)

        for i, batch in enumerate(val_loader):
            input_samples, gt_samples = batch["input"], batch["gt"]

            with torch.no_grad():
                if cuda_available:
                    var_input = utils.cuda(input_samples)
                    var_gt = gt_samples.cuda(non_blocking=True)
                else:
                    var_input = input_samples
                    var_gt = gt_samples

                if film_bool:
                    sample_metadata = batch["input_metadata"]
                    # var_contrast is the list of the batch sample's contrasts (eg T2w, T1w).
                    var_contrast = [sample_metadata[k]['contrast']
                                    for k in range(len(sample_metadata))]

                    var_metadata = [train_onehotencoder.transform([sample_metadata[k]['film_input']]).tolist()[0] for k
                                    in range(len(sample_metadata))]

                    # Input the metadata related to the input samples
                    preds = model(var_input, var_metadata)
                elif HeMIS:
                    missing_mod = batch["Missing_mod"]
                    preds = model(var_input, missing_mod)

                else:
                    preds = model(var_input)

                if context["loss"]["name"] == "dice":
                    loss = - losses.dice_loss(preds, var_gt)
                else:
                    loss = loss_fct(preds, var_gt)
                    dice_val_loss_total += losses.dice_loss(preds, var_gt).item()
                val_loss_total += loss.item()

            # Metrics computation
            gt_npy = gt_samples.numpy().astype(np.uint8)
            gt_npy = gt_npy.squeeze(axis=1)

            preds_npy = preds.data.cpu().numpy()
            if context["binarize_prediction"]:
                preds_npy = utils.threshold_predictions(preds_npy)
            preds_npy = preds_npy.astype(np.uint8)
            preds_npy = preds_npy.squeeze(axis=1)

            metric_mgr(preds_npy, gt_npy)

            num_steps += 1

            # Only write sample at the first step
            if i == 0:
                if context["unet_3D"]:
                    num_2d_img = input_samples.shape[3]
                else:
                    num_2d_img = 1
                if HeMIS:
                    # Keep only one channel to visualize
                    input_samples = input_samples[0]
                input_samples_copy = input_samples.clone()
                preds_copy = preds.clone()
                gt_samples_copy = gt_samples.clone()
                for idx in range(num_2d_img):
                    if context["unet_3D"]:
                        input_samples = input_samples_copy[:, :, :, idx, :]
                        preds = preds_copy[:, :, :, idx, :]
                        gt_samples = gt_samples_copy[:, :, :, idx, :]
                        # Only display images with labels
                        if gt_samples.sum() == 0:
                            continue

                    # take only one modality for grid
                    if input_samples.shape[1] > 1:
                        tensor = input_samples[:, 0, :, :][:, None, :, :]
                        input_samples = torch.cat((tensor, tensor, tensor), 1)

                    grid_img = vutils.make_grid(input_samples,
                                                normalize=True,
                                                scale_each=True)
                    writer.add_image('Validation/Input', grid_img, epoch)

                    grid_img = vutils.make_grid(preds.data.cpu(),
                                                normalize=True,
                                                scale_each=True)
                    writer.add_image('Validation/Predictions', grid_img, epoch)

                    grid_img = vutils.make_grid(gt_samples,
                                                normalize=True,
                                                scale_each=True)
                    writer.add_image('Validation/Ground Truth', grid_img, epoch)

            # Store the values of gammas and betas after the last epoch for each batch
            if film_bool and epoch == num_epochs and i < int(len(ds_val) / context["batch_size"]) + 1:

                # Get all the contrasts of all batches
                var_contrast_list.append(var_contrast)

                # Get the list containing the number of film layers
                film_layers = context["film_layers"]

                # Fill the lists of gammas and betas
                for idx in [i for i, x in enumerate(film_layers) if x]:
                    if idx < depth:
                        layer_cur = model.encoder.down_path[idx * 3 + 1]
                    elif idx == depth:
                        layer_cur = model.encoder.film_bottom
                    elif idx == depth * 2 + 1:
                        layer_cur = model.decoder.last_film
                    else:
                        layer_cur = model.decoder.up_path[(idx - depth - 1) * 2 + 1]

                    gammas_dict[idx + 1].append(layer_cur.gammas[:, :, 0, 0].cpu().numpy())
                    betas_dict[idx + 1].append(layer_cur.betas[:, :, 0, 0].cpu().numpy())

        metrics_dict = metric_mgr.get_results()
        metric_mgr.reset()

        writer.add_scalars('Validation/Metrics', metrics_dict, epoch)
        val_loss_total_avg = val_loss_total / num_steps
        writer.add_scalars('losses', {
            'train_loss': train_loss_total_avg,
            'val_loss': val_loss_total_avg,
        }, epoch)

        tqdm.write(f"Epoch {epoch} validation loss: {val_loss_total_avg:.4f}.")
        if context["loss"]["name"] != 'dice':
            dice_val_loss_total_avg = dice_val_loss_total / num_steps
            tqdm.write(f"\tDice validation loss: {dice_val_loss_total_avg:.4f}.")

        end_time = time.time()
        total_time = end_time - start_time
        tqdm.write("Epoch {} took {:.2f} seconds.".format(epoch, total_time))

        if val_loss_total_avg < best_validation_loss:
            best_validation_loss = val_loss_total_avg
            best_training_loss = train_loss_total_avg

            if context["loss"]["name"] != 'dice':
                best_validation_dice = dice_val_loss_total_avg
                best_training_dice = dice_train_loss_total_avg
            else:
                best_validation_dice = best_validation_loss
                best_training_dice = best_training_loss
            torch.save(model, "./" + context["log_directory"] + "/best_model.pt")

        # Early stopping : break if val loss doesn't improve by at least epsilon percent for N=patience epochs
        val_losses.append(val_loss_total_avg)

        if epoch > 1:
            if (val_losses[-2] - val_losses[-1]) * 100 / abs(val_losses[-1]) < epsilon:
                patience_count += 1
        if patience_count >= patience:
            print(f"Stopping training due to {patience} epochs without improvements")
            break

    # Save final model
    torch.save(model, "./" + context["log_directory"] + "/final_model.pt")
    if film_bool:  # save clustering and OneHotEncoding models
        joblib.dump(metadata_clustering_models, "./" +
                    context["log_directory"] + "/clustering_models.joblib")
        joblib.dump(train_onehotencoder, "./" +
                    context["log_directory"] + "/one_hot_encoder.joblib")

        # Convert list of gammas/betas into numpy arrays
        gammas_dict = {i: np.array(gammas_dict[i]) for i in range(1, 2 * depth + 3)}
        betas_dict = {i: np.array(betas_dict[i]) for i in range(1, 2 * depth + 3)}

        # Save the numpy arrays for gammas/betas inside files.npy in log_directory
        for i in range(1, 2 * depth + 3):
            np.save(context["log_directory"] + f"/gamma_layer_{i}.npy", gammas_dict[i])
            np.save(context["log_directory"] + f"/beta_layer_{i}.npy", betas_dict[i])

        # Convert into numpy and save the contrasts of all batch images
        contrast_images = np.array(var_contrast_list)
        np.save(context["log_directory"] + "/contrast_images.npy", contrast_images)

    writer.close()
    return best_training_dice, best_training_loss, best_validation_dice, best_validation_loss


def cmd_test(context):
    ##### DEFINE DEVICE #####
    device = torch.device("cuda:" + str(context['gpu']) if torch.cuda.is_available() else "cpu")
    cuda_available = torch.cuda.is_available()
    if not cuda_available:
        print("cuda is not available.")
        print("Working on {}.".format(device))
    if cuda_available:
        # Set the GPU
        gpu_number = int(context["gpu"])
        torch.cuda.set_device(gpu_number)
        print("using GPU number {}".format(gpu_number))
    HeMIS = context['HeMIS']
    # Boolean which determines if the selected architecture is FiLMedUnet or Unet
    film_bool = bool(sum(context["film_layers"]))
    print('\nArchitecture: {}\n'.format('FiLMedUnet' if film_bool else 'Unet'))
    if context["metadata"] == "mri_params":
        print('\tInclude subjects with acquisition metadata available only.\n')
    else:
        print('\tInclude all subjects, with or without acquisition metadata.\n')

    # Aleatoric uncertainty
    if context['uncertainty']['aleatoric'] and context['uncertainty']['n_it'] > 0:
        transformation_dict = context["transformation_testing"]
    else:
        transformation_dict = context["transformation_validation"]

    # Compose Testing transforms
    val_transform = ivadomed_transforms.compose_transforms(transformation_dict, requires_undo=True)

    # inverse transformations
    val_undo_transform = ivadomed_transforms.UndoCompose(val_transform)

    if context.get("split_path") is None:
        test_lst = joblib.load("./" + context["log_directory"] + "/split_datasets.joblib")['test']
    else:
        test_lst = joblib.load(context["split_path"])['test']

    ds_test = loader.load_dataset(test_lst, val_transform, context)

    # if ROICrop2D in transform, then apply SliceFilter to ROI slices
    if 'ROICrop2D' in context["transformation_validation"].keys():
        ds_test = loader.filter_roi(ds_test, nb_nonzero_thr=context["slice_filter_roi"])

    if film_bool:  # normalize metadata before sending to network
        metadata_clustering_models = joblib.load(
            "./" + context["log_directory"] + "/clustering_models.joblib")
        ds_test = loader.normalize_metadata(ds_test,
                                            metadata_clustering_models,
                                            context["debugging"],
                                            context["metadata"],
                                            False)

        one_hot_encoder = joblib.load("./" + context["log_directory"] + "/one_hot_encoder.joblib")

    if not context["unet_3D"]:
        print(f"\nLoaded {len(ds_test)} {context['slice_axis']} slices for the test set.")
    else:
        print(f"\nLoaded {len(ds_test)} volumes of size {context['length_3D']} for the test set.")

    test_loader = DataLoader(ds_test, batch_size=context["batch_size"],
                             shuffle=False, pin_memory=True,
                             collate_fn=mt_datasets.mt_collate,
                             num_workers=0)

    model = torch.load("./" + context["log_directory"] + "/best_model.pt", map_location=device)

    if cuda_available:
        model.cuda()
    model.eval()

    # create output folder for 3D prediction masks
    path_3Dpred = os.path.join(context['log_directory'], 'pred_masks')
    if not os.path.isdir(path_3Dpred):
        os.makedirs(path_3Dpred)

<<<<<<< HEAD
    metric_fns = [losses.dice_loss,  # from ivadomed/utils.py
                  hausdorff_score,  # from ivadomed/utils.py
                  mt_metrics.precision_score,
                  mt_metrics.recall_score,
                  mt_metrics.specificity_score,
                  mt_metrics.intersection_over_union,
                  mt_metrics.accuracy_score]
=======
    metric_fns = [metrics.dice_score,
                  metrics.hausdorff_3D_score,
                  metrics.precision_score,
                  metrics.recall_score,
                  metrics.specificity_score,
                  metrics.intersection_over_union,
                  metrics.accuracy_score]
>>>>>>> 7ed9cd02

    metric_mgr = utils.IvadoMetricManager(metric_fns)

    # number of Monte Carlo simulation
    if (context['uncertainty']['epistemic'] or context['uncertainty']['epistemic']) and \
            context['uncertainty']['n_it'] > 0:
        n_monteCarlo = context['uncertainty']['n_it']
    else:
        n_monteCarlo = 1

    # Epistemic uncertainty
    if context['uncertainty']['epistemic'] and context['uncertainty']['n_it'] > 0:
        for m in model.modules():
            if m.__class__.__name__.startswith('Dropout'):
                m.train()

    for i_monteCarlo in range(n_monteCarlo):
        pred_tmp_lst, z_tmp_lst, fname_tmp = [], [], ''
        for i, batch in enumerate(test_loader):
            input_samples, gt_samples = batch["input"], batch["gt"]

            with torch.no_grad():
                if cuda_available:
                    test_input = utils.cuda(input_samples)
                    test_gt = gt_samples.cuda(non_blocking=True)
                else:
                    test_input = input_samples
                    test_gt = gt_samples

                # Epistemic uncertainty
                if context['uncertainty']['epistemic'] and context['uncertainty']['n_it'] > 0:
                    for m in model.modules():
                        if m.__class__.__name__.startswith('Dropout'):
                            m.train()

                if film_bool:
                    sample_metadata = batch["input_metadata"]
                    test_contrast = [sample_metadata[k]['contrast']
                                     for k in range(len(sample_metadata))]

                    test_metadata = [one_hot_encoder.transform([sample_metadata[k]["film_input"]]).tolist()[0] for k in
                                     range(len(sample_metadata))]

                    # Input the metadata related to the input samples
                    preds = model(test_input, test_metadata)
                elif HeMIS:
                    missing_mod = batch["Missing_mod"]
                    preds = model(test_input, missing_mod)

                    # Reconstruct image with only one modality
                    batch['input'] = batch['input'][0]
                    batch['input_metadata'] = batch['input_metadata'][0]

                else:
                    preds = model(test_input)
                    if context["attention_unet"]:
                        utils.save_feature_map(batch, "attentionblock2", context, model, test_input,
                                         AXIS_DCT[context["slice_axis"]])

            # WARNING: sample['gt'] is actually the pred in the return sample implementation justification: the other
            # option: rdict['pred'] = preds would require to largely modify mt_transforms
            rdict = {}
            rdict['gt'] = preds.cpu()
            batch.update(rdict)

            if batch["input"].shape[1] > 1 and not i_monteCarlo:
                batch["input_metadata"] = batch["input_metadata"][0]  # Take only one channel

            # reconstruct 3D image
            for smp_idx in range(len(batch['gt'])):
                # undo transformations
                rdict = {}
                for k in batch.keys():
                    rdict[k] = batch[k][smp_idx]
                if rdict["input"].shape[0] > 1:
                    rdict["input"] = rdict["input"][1,][None,]
                rdict_undo = val_undo_transform(rdict)

                fname_ref = rdict_undo['gt_metadata']['gt_filename']
                if not context['unet_3D']:
                    if pred_tmp_lst and (fname_ref != fname_tmp or (
                            i == len(test_loader) - 1 and smp_idx == len(batch['gt']) - 1)):  # new processed file
                        # save the completely processed file as a nifti file
                        fname_pred = os.path.join(path_3Dpred, fname_tmp.split('/')[-1])
                        fname_pred = fname_pred.split(context['target_suffix'])[0] + '_pred.nii.gz'

                        # If MonteCarlo, then we save each simulation result
                        if n_monteCarlo > 1:
                            fname_pred = fname_pred.split('.nii.gz')[0] + '_' + str(i_monteCarlo).zfill(2) + '.nii.gz'

                        _ = pred_to_nib(data_lst=pred_tmp_lst,
                                        z_lst=z_tmp_lst,
                                        fname_ref=fname_tmp,
                                        fname_out=fname_pred,
                                        slice_axis=AXIS_DCT[context['slice_axis']],
                                        kernel_dim='2d',
                                        bin_thr=0.5 if context["binarize_prediction"] else -1)

                        # re-init pred_stack_lst
                        pred_tmp_lst, z_tmp_lst = [], []

                    # add new sample to pred_tmp_lst
                    pred_tmp_lst.append(np.array(rdict_undo['gt']))
                    z_tmp_lst.append(int(rdict_undo['input_metadata']['slice_index']))
                    fname_tmp = fname_ref

                else:
                    # TODO: Add reconstruction for subvolumes
                    fname_pred = os.path.join(path_3Dpred, fname_ref.split('/')[-1])
                    fname_pred = fname_pred.split(context['target_suffix'])[0] + '_pred.nii.gz'
                    # If MonteCarlo, then we save each simulation result
                    if n_monteCarlo > 1:
                        fname_pred = fname_pred.split('.nii.gz')[0] + '_' + str(i_monteCarlo).zfill(2) + '.nii.gz'

                    # Choose only one modality
                    _ = pred_to_nib(data_lst=rdict_undo['gt'][0, :, :, :].transpose((1, 2, 0)),
                                    z_lst=[],
                                    fname_ref=fname_ref,
                                    fname_out=fname_pred,
                                    slice_axis=AXIS_DCT[context['slice_axis']],
                                    kernel_dim='3d',
                                    bin_thr=0.5 if context["binarize_prediction"] else -1)

            # Metrics computation
            gt_npy = gt_samples.numpy().astype(np.uint8)
            gt_npy = gt_npy.squeeze(axis=1)

            preds_npy = preds.data.cpu().numpy()
            if context["binarize_prediction"]:
                preds_npy = utils.threshold_predictions(preds_npy)
            preds_npy = preds_npy.astype(np.uint8)
            preds_npy = preds_npy.squeeze(axis=1)

            metric_mgr(preds_npy, gt_npy)

    # COMPUTE UNCERTAINTY MAPS
    if (context['uncertainty']['epistemic'] or context['uncertainty']['aleatoric']) and context['uncertainty'][
            'n_it'] > 0:
        utils.run_uncertainty(ifolder=path_3Dpred)

    metrics_dict = metric_mgr.get_results()
    metric_mgr.reset()
    print(metrics_dict)
    return metrics_dict


def cmd_eval(context):
    path_pred = os.path.join(context['log_directory'], 'pred_masks')
    if not os.path.isdir(path_pred):
        print('\nRun Inference\n')
        metrics_dict = cmd_test(context)
    print('\nRun Evaluation on {}\n'.format(path_pred))

    ##### DEFINE DEVICE #####
    device = torch.device("cpu")
    print("Working on {}.".format(device))

    # create output folder for results
    path_results = os.path.join(context['log_directory'], 'results_eval')
    if not os.path.isdir(path_results):
        os.makedirs(path_results)

    # init data frame
    df_results = pd.DataFrame()

    # list subject_acquisition
    subj_acq_lst = [f.split('_pred')[0]
                    for f in os.listdir(path_pred) if f.endswith('_pred.nii.gz')]

    # loop across subj_acq
    for subj_acq in tqdm(subj_acq_lst, desc="Evaluation"):
        subj, acq = subj_acq.split('_')[0], '_'.join(subj_acq.split('_')[1:])

        fname_pred = os.path.join(path_pred, subj_acq + '_pred.nii.gz')
        fname_gt = os.path.join(context['bids_path'], 'derivatives', 'labels', subj, 'anat',
                                subj_acq + context['target_suffix'] + '.nii.gz')

        # 3D evaluation
        eval = utils.Evaluation3DMetrics(fname_pred=fname_pred,
                                   fname_gt=fname_gt,
                                   params=context['eval_params'])
        results_pred = eval.run_eval()
        # save results of this fname_pred
        results_pred['image_id'] = subj_acq
        df_results = df_results.append(results_pred, ignore_index=True)

    df_results = df_results.set_index('image_id')
    df_results.to_csv(os.path.join(path_results, 'evaluation_3Dmetrics.csv'))

    print(df_results.head(5))
    return metrics_dict, df_results

def run_main():
    if len(sys.argv) <= 1:
        print("\nivadomed [config.json]\n")
        return

    with open(sys.argv[1], "r") as fhandle:
        context = json.load(fhandle)

    command = context["command"]

    if command == 'train':
        cmd_train(context)
        shutil.copyfile(sys.argv[1], "./" + context["log_directory"] + "/config_file.json")
    elif command == 'test':
        cmd_test(context)
    elif command == 'eval':
        cmd_eval(context)


if __name__ == "__main__":
    run_main()<|MERGE_RESOLUTION|>--- conflicted
+++ resolved
@@ -12,7 +12,7 @@
 import torch.backends.cudnn as cudnn
 import torchvision.utils as vutils
 from medicaltorch import datasets as mt_datasets
-from torch import optim
+from torch import optim, nn
 from torch.utils.data import DataLoader
 from torch.utils.tensorboard import SummaryWriter
 from tqdm import tqdm
@@ -300,15 +300,6 @@
     epsilon = context["early_stopping_epsilon"]
     val_losses = []
 
-<<<<<<< HEAD
-    metric_fns = [losses.dice_loss,  # from ivadomed/utils.py
-                  hausdorff_score,  # from ivadomed/utils.py
-                  mt_metrics.precision_score,
-                  mt_metrics.recall_score,
-                  mt_metrics.specificity_score,
-                  mt_metrics.intersection_over_union,
-                  mt_metrics.accuracy_score]
-=======
     metric_fns = [metrics.dice_score,
                   metrics.hausdorff_3D_score,
                   metrics.precision_score,
@@ -316,7 +307,6 @@
                   metrics.specificity_score,
                   metrics.intersection_over_union,
                   metrics.accuracy_score]
->>>>>>> 7ed9cd02
 
     for epoch in tqdm(range(1, num_epochs + 1), desc="Training"):
         start_time = time.time()
@@ -441,7 +431,7 @@
 
         # In case of curriculum Learning we need to update the loader
         if HeMIS:
-            p = p ** (2 / 3)
+            p = p ** (5 / 6)
             ds_train.update(p=p)
             train_loader = DataLoader(ds_train, batch_size=context["batch_size"],
                                       shuffle=shuffle_train, pin_memory=True, sampler=sampler_train,
@@ -711,15 +701,6 @@
     if not os.path.isdir(path_3Dpred):
         os.makedirs(path_3Dpred)
 
-<<<<<<< HEAD
-    metric_fns = [losses.dice_loss,  # from ivadomed/utils.py
-                  hausdorff_score,  # from ivadomed/utils.py
-                  mt_metrics.precision_score,
-                  mt_metrics.recall_score,
-                  mt_metrics.specificity_score,
-                  mt_metrics.intersection_over_union,
-                  mt_metrics.accuracy_score]
-=======
     metric_fns = [metrics.dice_score,
                   metrics.hausdorff_3D_score,
                   metrics.precision_score,
@@ -727,7 +708,6 @@
                   metrics.specificity_score,
                   metrics.intersection_over_union,
                   metrics.accuracy_score]
->>>>>>> 7ed9cd02
 
     metric_mgr = utils.IvadoMetricManager(metric_fns)
 
@@ -785,7 +765,7 @@
                     preds = model(test_input)
                     if context["attention_unet"]:
                         utils.save_feature_map(batch, "attentionblock2", context, model, test_input,
-                                         AXIS_DCT[context["slice_axis"]])
+                                               utils.AXIS_DCT[context["slice_axis"]])
 
             # WARNING: sample['gt'] is actually the pred in the return sample implementation justification: the other
             # option: rdict['pred'] = preds would require to largely modify mt_transforms
@@ -818,13 +798,13 @@
                         if n_monteCarlo > 1:
                             fname_pred = fname_pred.split('.nii.gz')[0] + '_' + str(i_monteCarlo).zfill(2) + '.nii.gz'
 
-                        _ = pred_to_nib(data_lst=pred_tmp_lst,
-                                        z_lst=z_tmp_lst,
-                                        fname_ref=fname_tmp,
-                                        fname_out=fname_pred,
-                                        slice_axis=AXIS_DCT[context['slice_axis']],
-                                        kernel_dim='2d',
-                                        bin_thr=0.5 if context["binarize_prediction"] else -1)
+                        _ = utils.pred_to_nib(data_lst=pred_tmp_lst,
+                                              z_lst=z_tmp_lst,
+                                              fname_ref=fname_tmp,
+                                              fname_out=fname_pred,
+                                              slice_axis=utils.AXIS_DCT[context['slice_axis']],
+                                              kernel_dim='2d',
+                                              bin_thr=0.5 if context["binarize_prediction"] else -1)
 
                         # re-init pred_stack_lst
                         pred_tmp_lst, z_tmp_lst = [], []
@@ -843,13 +823,13 @@
                         fname_pred = fname_pred.split('.nii.gz')[0] + '_' + str(i_monteCarlo).zfill(2) + '.nii.gz'
 
                     # Choose only one modality
-                    _ = pred_to_nib(data_lst=rdict_undo['gt'][0, :, :, :].transpose((1, 2, 0)),
-                                    z_lst=[],
-                                    fname_ref=fname_ref,
-                                    fname_out=fname_pred,
-                                    slice_axis=AXIS_DCT[context['slice_axis']],
-                                    kernel_dim='3d',
-                                    bin_thr=0.5 if context["binarize_prediction"] else -1)
+                    _ = utils.pred_to_nib(data_lst=rdict_undo['gt'][0, :, :, :].transpose((1, 2, 0)),
+                                          z_lst=[],
+                                          fname_ref=fname_ref,
+                                          fname_out=fname_pred,
+                                          slice_axis=utils.AXIS_DCT[context['slice_axis']],
+                                          kernel_dim='3d',
+                                          bin_thr=0.5 if context["binarize_prediction"] else -1)
 
             # Metrics computation
             gt_npy = gt_samples.numpy().astype(np.uint8)
