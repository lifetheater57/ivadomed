import json
import random
import shutil
import sys
import time

import joblib
import pandas as pd
import torch.backends.cudnn as cudnn
import torchvision.utils as vutils
from medicaltorch import datasets as mt_datasets
from medicaltorch import transforms as mt_transforms
from torch import optim
from torch.utils.data import DataLoader
from torch.utils.tensorboard import SummaryWriter
from torchvision import transforms

import ivadomed.transforms as ivadomed_transforms
from ivadomed import loader as loader
from ivadomed import losses
from ivadomed import models
from ivadomed.utils import *

cudnn.benchmark = True

AXIS_DCT = {'sagittal': 0, 'coronal': 1, 'axial': 2}


def cmd_train(context):
    """Main command to train the network.

    :param context: this is a dictionary with all data from the
                    configuration file
    """
    ##### DEFINE DEVICE #####
    device = torch.device("cuda:" + str(context['gpu']) if torch.cuda.is_available() else "cpu")
    cuda_available = torch.cuda.is_available()
    if not cuda_available:
        print("Cuda is not available.")
        print("Working on {}.".format(device))
    if cuda_available:
        # Set the GPU
        gpu_number = int(context["gpu"])
        torch.cuda.set_device(gpu_number)
        print("Using GPU number {}".format(gpu_number))

    # Boolean which determines if the selected architecture is FiLMed-Unet or Unet or Mixup-Unet
    metadata_bool = False if context["metadata"] == "without" else True
    film_bool = (bool(sum(context["film_layers"])) and metadata_bool)

    unet_3D = context["unet_3D"]
<<<<<<< HEAD
    HeMIS = context['HeMIS']
=======
    attention = context["attention_unet"]
    HeMIS = context['missing_modality']
>>>>>>> d1daa69a
    if film_bool:
        context["multichannel"] = False
        HeMIS = False
    elif context["multichannel"]:
        HeMIS = False
    if HeMIS:
        # Initializing the missing probability for HeMIS.
        # The lower the probability the higher, the more modalities are missing.
        p = context["missing_probability"]

    if bool(sum(context["film_layers"])) and not (metadata_bool):
        print('\tWarning FiLM disabled since metadata is disabled')
    else:

        print('\nArchitecture: {} with a depth of {}.\n' \
              .format('FiLMedUnet' if film_bool else 'HeMIS-Unet' if HeMIS else "Attention UNet" if attention else
        '3D Unet' if unet_3D else "Unet", context['depth']))

    mixup_bool = False if film_bool else bool(context["mixup_bool"])
    mixup_alpha = float(context["mixup_alpha"])

    if not film_bool and mixup_bool:
        print('\twith Mixup (alpha={})\n'.format(mixup_alpha))
    if context["metadata"] == "mri_params":
        print('\tInclude subjects with acquisition metadata available only.\n')
    else:
        print('\tInclude all subjects, with or without acquisition metadata.\n')
    if context['multichannel']:
        print('\tUsing multichannel model with modalities {}.\n'.format(context['contrast_train_validation']))

    # Write the metrics, images, etc to TensorBoard format
    writer = SummaryWriter(log_dir=context["log_directory"])

    # These are the training transformations
    training_transform_list = []
    for transform in context["transformation_training"].keys():
        parameters = context["transformation_training"][transform]
        if transform in ivadomed_transforms.get_transform_names():
            training_transform_list.append(getattr(ivadomed_transforms, transform)(**parameters))
        else:
            training_transform_list.append(getattr(mt_transforms, transform)(**parameters))

    train_transform = transforms.Compose(training_transform_list)

    # These are the validation/testing transformations
    validation_transform_list = []
    for transform in context["transformation_validation"].keys():
        parameters = context["transformation_validation"][transform]
        if transform in ivadomed_transforms.get_transform_names():
            validation_transform_list.append(getattr(ivadomed_transforms, transform)(**parameters))
        else:
            validation_transform_list.append(getattr(mt_transforms, transform)(**parameters))

    val_transform = transforms.Compose(validation_transform_list)

    # Randomly split dataset between training / validation / testing
    if context.get("split_path") is None:
        train_lst, valid_lst, test_lst = loader.split_dataset(path_folder=context["bids_path"],
                                                              center_test_lst=context["center_test"],
                                                              split_method=context["split_method"],
                                                              random_seed=context["random_seed"],
                                                              train_frac=context["train_fraction"],
                                                              test_frac=context["test_fraction"])

        # save the subject distribution
        split_dct = {'train': train_lst, 'valid': valid_lst, 'test': test_lst}
        joblib.dump(split_dct, "./" + context["log_directory"] + "/split_datasets.joblib")

    else:
        train_lst = joblib.load(context["split_path"])['train']
        valid_lst = joblib.load(context["split_path"])['valid']

    # This code will iterate over the folders and load the data, filtering
    # the slices without labels and then concatenating all the datasets together

    train_lst = ['sub-amu01', 'sub-amu03']
    ds_train = loader.load_dataset(train_lst, train_transform, context)

    # if ROICrop2D in transform, then apply SliceFilter to ROI slices
    # todo: not supported by the adaptative loader
    if 'ROICrop2D' in context["transformation_training"].keys():
        ds_train.filter_roi(nb_nonzero_thr=context["slice_filter_roi"])

    if film_bool:  # normalize metadata before sending to the network
        if context["metadata"] == "mri_params":
            metadata_vector = ["RepetitionTime", "EchoTime", "FlipAngle"]
            metadata_clustering_models = loader.clustering_fit(ds_train.metadata, metadata_vector)
        else:
            metadata_clustering_models = None
        ds_train, train_onehotencoder = loader.normalize_metadata(ds_train,
                                                                  metadata_clustering_models,
                                                                  context["debugging"],
                                                                  context["metadata"],
                                                                  True)

    if not unet_3D:
        print(f"Loaded {len(ds_train)} {context['slice_axis']} slices for the training set.")
    else:
        print(
            f"Loaded {len(ds_train)} volumes of size {context['length_3D']} for the training set.")

    # Balance sampler not supported by Adaptative Loader
    if context['balance_samples'] and not HeMIS:
        sampler_train = loader.BalancedSampler(ds_train)
        shuffle_train = False
    else:
        sampler_train, shuffle_train = None, True
     
    train_loader = DataLoader(ds_train, batch_size=context["batch_size"],
                              shuffle=shuffle_train, pin_memory=True, sampler=sampler_train,
                              collate_fn=mt_datasets.mt_collate,
                              num_workers=0)
    print("Validation")

    # Validation dataset ------------------------------------------------------
    valid_lst = ['sub-amu05', 'sub-amu04']
    ds_val = loader.load_dataset(valid_lst, val_transform, context)

    # if ROICrop2D in transform, then apply SliceFilter to ROI slices
    if 'ROICrop2D' in context["transformation_validation"].keys():
        ds_val.filter_roi(nb_nonzero_thr=context["slice_filter_roi"])

    if film_bool:  # normalize metadata before sending to network
        ds_val = loader.normalize_metadata(ds_val,
                                           metadata_clustering_models,
                                           context["debugging"],
                                           context["metadata"],
                                           False)

    if not unet_3D:
        print(f"Loaded {len(ds_val)} {context['slice_axis']} slices for the validation set.")
    else:
        print(
            f"Loaded {len(ds_val)} volumes of size {context['length_3D']} for the validation set.")

    # TODO: not supported by the adaptative loader
    if context['balance_samples'] and not HeMIS:
        sampler_val = loader.BalancedSampler(ds_val)
        shuffle_val = False
    else:
        sampler_val, shuffle_val = None, True

    val_loader = DataLoader(ds_val, batch_size=context["batch_size"],
                            shuffle=shuffle_val, pin_memory=True, sampler=sampler_val,
                            collate_fn=mt_datasets.mt_collate,
                            num_workers=0)
    if film_bool:
        n_metadata = len([ll for l in train_onehotencoder.categories_ for ll in l])
    else:
        n_metadata = None

    # Traditional U-Net model
    if context['multichannel']:
        in_channel = len(context['contrast_train_validation'])
    else:
        in_channel = 1

    if context['retrain_model'] is None:
        if HeMIS:
            model = models.HeMISUnet(modalities=context['contrast_train_validation'],
                                     depth=context['depth'],
                                     drop_rate=context["dropout_rate"],
                                     bn_momentum=context["batch_norm_momentum"])
        elif unet_3D:
            model = models.UNet3D(in_channels=in_channel, n_classes=1, attention=attention)
        else:
            model = models.Unet(in_channel=in_channel,
                                out_channel=context['out_channel'],
                                depth=context['depth'],
                                film_layers=context["film_layers"],
                                n_metadata=n_metadata,
                                drop_rate=context["dropout_rate"],
                                bn_momentum=context["batch_norm_momentum"],
                                film_bool=film_bool)
    else:
        model = torch.load(context['retrain_model'])

        # Freeze model weights
        for param in model.parameters():
            param.requires_grad = False

        # Replace the last conv layer
        # Note: Parameters of newly constructed layer have requires_grad=True by default
        model.decoder.last_conv = nn.Conv2d(model.decoder.last_conv.in_channels,
                                            context['out_channel'], kernel_size=3, padding=1)
        if film_bool and context["film_layers"][-1]:
            model.decoder.last_film = models.FiLMlayer(n_metadata, 1)

    if cuda_available:
        model.cuda()

    num_epochs = context["num_epochs"]
    initial_lr = context["initial_lr"]

    # Using Adam
    step_scheduler_batch = False
    # filter out the parameters you are going to fine-tuning
    params_to_opt = filter(lambda p: p.requires_grad, model.parameters())
    optimizer = optim.Adam(params_to_opt, lr=initial_lr)
    if context["lr_scheduler"]["name"] == "CosineAnnealingLR":
        scheduler = optim.lr_scheduler.CosineAnnealingLR(optimizer, num_epochs)
    elif context["lr_scheduler"]["name"] == "CosineAnnealingWarmRestarts":
        T_0 = context["lr_scheduler"]["T_0"]
        T_mult = context["lr_scheduler"]["T_mult"]
        scheduler = optim.lr_scheduler.CosineAnnealingWarmRestarts(optimizer, T_0, T_mult)
    elif context["lr_scheduler"]["name"] == "CyclicLR":
        base_lr, max_lr = context["lr_scheduler"]["base_lr"], context["lr_scheduler"]["max_lr"]
        scheduler = optim.lr_scheduler.CyclicLR(
            optimizer, base_lr, max_lr, mode="triangular2", cycle_momentum=False)
        step_scheduler_batch = True
    else:
        print(
            "Unknown LR Scheduler name, please choose between 'CosineAnnealingLR', 'CosineAnnealingWarmRestarts', or 'CyclicLR'")
        exit()

    # Create dict containing gammas and betas after each FiLM layer.
    depth = context["depth"]
    gammas_dict = {i: [] for i in range(1, 2 * depth + 3)}
    betas_dict = {i: [] for i in range(1, 2 * depth + 3)}

    # Create a list containing the contrast of all batch images
    var_contrast_list = []

    # Loss
    if context["loss"]["name"] in ["dice", "cross_entropy", "focal", "gdl", "focal_dice"]:
        if context["loss"]["name"] == "cross_entropy":
            loss_fct = nn.BCELoss()

        elif context["loss"]["name"] == "focal":
            loss_fct = losses.FocalLoss(gamma=context["loss"]["params"]["gamma"],
                                        alpha=context["loss"]["params"]["alpha"])
            print("\nLoss function: {}, with gamma={}, alpha={}.\n".format(context["loss"]["name"],
                                                                           context["loss"]["params"]["gamma"],
                                                                           context["loss"]["params"]["alpha"]))
        elif context["loss"]["name"] == "gdl":
            loss_fct = losses.GeneralizedDiceLoss()

        elif context["loss"]["name"] == "focal_dice":
            loss_fct = losses.FocalDiceLoss(beta=context["loss"]["params"]["beta"],
                                            gamma=context["loss"]["params"]["gamma"],
                                            alpha=context["loss"]["params"]["alpha"])
            print("\nLoss function: {}, with beta={}, gamma={} and alpha={}.\n".format(context["loss"]["name"],
                                                                                       context["loss"]["params"][
                                                                                           "beta"],
                                                                                       context["loss"]["params"][
                                                                                           "gamma"],
                                                                                       context["loss"]["params"][
                                                                                           "alpha"]))

        if not context["loss"]["name"].startswith("focal"):
            print("\nLoss function: {}.\n".format(context["loss"]["name"]))

    else:
        print("Unknown Loss function, please choose between 'dice', 'focal', 'focal_dice', 'gdl' or 'cross_entropy'")
        exit()

    # Training loop -----------------------------------------------------------

    best_training_dice, best_training_loss, best_validation_loss, best_validation_dice = float("inf"), float(
        "inf"), float("inf"), float("inf")

    patience = context["early_stopping_patience"]
    patience_count = 0
    epsilon = context["early_stopping_epsilon"]
    val_losses = []

    metric_fns = [dice_score,  # from ivadomed/utils.py
                  hausdorff_score,  # from ivadomed/utils.py
                  mt_metrics.precision_score,
                  mt_metrics.recall_score,
                  mt_metrics.specificity_score,
                  mt_metrics.intersection_over_union,
                  mt_metrics.accuracy_score]

    for epoch in tqdm(range(1, num_epochs + 1), desc="Training"):
        start_time = time.time()

        lr = scheduler.get_lr()[0]
        writer.add_scalar('learning_rate', lr, epoch)

        model.train()
        train_loss_total, dice_train_loss_total = 0.0, 0.0

        num_steps = 0
        for i, batch in enumerate(train_loader):
            input_samples, gt_samples = batch["input"], batch["gt"]

            # mixup data
            if mixup_bool and not film_bool:
                input_samples, gt_samples, lambda_tensor = mixup(
                    input_samples, gt_samples, mixup_alpha)

                # if debugging and first epoch, then save samples as png in log folder
                if context["debugging"] and epoch == 1 and random.random() < 0.1:
                    mixup_folder = os.path.join(context["log_directory"], 'mixup')
                    if not os.path.isdir(mixup_folder):
                        os.makedirs(mixup_folder)
                    random_idx = np.random.randint(0, input_samples.size()[0])
                    val_gt = np.unique(gt_samples.data.numpy()[random_idx, 0, :, :])
                    mixup_fname_pref = os.path.join(mixup_folder, str(i).zfill(3) + '_' + str(
                        lambda_tensor.data.numpy()[0]) + '_' + str(random_idx).zfill(3) + '.png')
                    save_mixup_sample(input_samples.data.numpy()[random_idx, 0, :, :],
                                      gt_samples.data.numpy()[random_idx, 0, :, :],
                                      mixup_fname_pref)

            # The variable sample_metadata is where the MRI physics parameters are

            if cuda_available:
                var_input = cuda(input_samples)
                var_gt = gt_samples.cuda(non_blocking=True)
            else:
                var_input = input_samples
                var_gt = gt_samples

            if film_bool:
                # var_contrast is the list of the batch sample's contrasts (eg T2w, T1w).
                sample_metadata = batch["input_metadata"]
                var_contrast = [sample_metadata[k]['contrast'] for k in range(len(sample_metadata))]

                var_metadata = [train_onehotencoder.transform([sample_metadata[k]['film_input']]).tolist()[0] for k in
                                range(len(sample_metadata))]

                # Input the metadata related to the input samples
                preds = model(var_input, var_metadata)
            elif HeMIS:
                missing_mod = batch["Missing_mod"]
                preds = model(var_input, missing_mod)
            else:
                preds = model(var_input)

            if context["loss"]["name"] == "dice":
                loss = - losses.dice_loss(preds, var_gt)
            else:
                loss = loss_fct(preds, var_gt)
                dice_train_loss_total += losses.dice_loss(preds, var_gt).item()
            train_loss_total += loss.item()

            optimizer.zero_grad()
            loss.backward()

            optimizer.step()
            if step_scheduler_batch:
                scheduler.step()

            num_steps += 1

            # Todo test it with new loader
            if i == 0 & (not HeMIS):
                if context["unet_3D"]:
                    num_2d_img = input_samples.shape[3]
                else:
                    num_2d_img = 1
                input_samples_copy = input_samples.clone()
                preds_copy = preds.clone()
                gt_samples_copy = gt_samples.clone()
                for idx in range(num_2d_img):
                    if unet_3D:
                        input_samples = input_samples_copy[:, :, :, idx, :]
                        preds = preds_copy[:, :, :, idx, :]
                        gt_samples = gt_samples_copy[:, :, :, idx, :]
                        # Only display images with labels
                        if gt_samples.sum() == 0:
                            continue

                    # take only one modality for grid
                    if input_samples.shape[1] > 1:
                        tensor = input_samples[:, 0, :, :][:, None, :, :]
                        input_samples = torch.cat((tensor, tensor, tensor), 1)

                    grid_img = vutils.make_grid(input_samples,
                                                normalize=True,
                                                scale_each=True)
                    writer.add_image('Train/Input', grid_img, epoch)

                    grid_img = vutils.make_grid(preds.data.cpu(),
                                                normalize=True,
                                                scale_each=True)
                    writer.add_image('Train/Predictions', grid_img, epoch)

                    grid_img = vutils.make_grid(gt_samples,
                                                normalize=True,
                                                scale_each=True)
                    writer.add_image('Train/Ground Truth', grid_img, epoch)

        train_loss_total_avg = train_loss_total / num_steps
        if not step_scheduler_batch:
            scheduler.step()

        tqdm.write(f"Epoch {epoch} training loss: {train_loss_total_avg:.4f}.")
        if context["loss"]["name"] != 'dice':
            dice_train_loss_total_avg = dice_train_loss_total / num_steps
            tqdm.write(f"\tDice training loss: {dice_train_loss_total_avg:.4f}.")

        # In case of curriculum Learning we need to update the loader
        if HeMIS:
            p = p ** (2 / 3)
            ds_train.update(p=p)
            train_loader = DataLoader(ds_train, batch_size=context["batch_size"],
                                      shuffle=shuffle_train, pin_memory=True, sampler=sampler_train,
                                      collate_fn=mt_datasets.mt_collate,
                                      num_workers=0)

        # Validation loop -----------------------------------------------------
        model.eval()
        val_loss_total, dice_val_loss_total = 0.0, 0.0
        num_steps = 0

        metric_mgr = IvadoMetricManager(metric_fns)

        for i, batch in enumerate(val_loader):
            input_samples, gt_samples = batch["input"], batch["gt"]

            with torch.no_grad():
                if cuda_available:
                    var_input = cuda(input_samples)
                    var_gt = gt_samples.cuda(non_blocking=True)
                else:
                    var_input = input_samples
                    var_gt = gt_samples

                if film_bool:
                    sample_metadata = batch["input_metadata"]
                    # var_contrast is the list of the batch sample's contrasts (eg T2w, T1w).
                    var_contrast = [sample_metadata[k]['contrast']
                                    for k in range(len(sample_metadata))]

                    var_metadata = [train_onehotencoder.transform([sample_metadata[k]['film_input']]).tolist()[0] for k
                                    in range(len(sample_metadata))]

                    # Input the metadata related to the input samples
                    preds = model(var_input, var_metadata)
                elif HeMIS:
                    missing_mod = batch["Missing_mod"]
                    preds = model(var_input, missing_mod)

                else:
                    preds = model(var_input)

                if context["loss"]["name"] == "dice":
                    loss = - losses.dice_loss(preds, var_gt)
                else:
                    loss = loss_fct(preds, var_gt)
                    dice_val_loss_total += losses.dice_loss(preds, var_gt).item()
                val_loss_total += loss.item()

            # Metrics computation
            gt_npy = gt_samples.numpy().astype(np.uint8)
            gt_npy = gt_npy.squeeze(axis=1)

            preds_npy = preds.data.cpu().numpy()
            if context["binarize_prediction"]:
                preds_npy = threshold_predictions(preds_npy)
            preds_npy = preds_npy.astype(np.uint8)
            preds_npy = preds_npy.squeeze(axis=1)

            metric_mgr(preds_npy, gt_npy)

            num_steps += 1

            # Only write sample at the first step
            if i == 0 & (not HeMIS):
                if context["unet_3D"]:
                    num_2d_img = input_samples.shape[3]
                else:
                    num_2d_img = 1
                input_samples_copy = input_samples.clone()
                preds_copy = preds.clone()
                gt_samples_copy = gt_samples.clone()
                for idx in range(num_2d_img):
                    if context["unet_3D"]:
                        input_samples = input_samples_copy[:, :, :, idx, :]
                        preds = preds_copy[:, :, :, idx, :]
                        gt_samples = gt_samples_copy[:, :, :, idx, :]
                        # Only display images with labels
                        if gt_samples.sum() == 0:
                            continue

                    # take only one modality for grid
                    if input_samples.shape[1] > 1:
                        tensor = input_samples[:, 0, :, :][:, None, :, :]
                        input_samples = torch.cat((tensor, tensor, tensor), 1)

                    grid_img = vutils.make_grid(input_samples,
                                                normalize=True,
                                                scale_each=True)
                    writer.add_image('Validation/Input', grid_img, epoch)

                    grid_img = vutils.make_grid(preds.data.cpu(),
                                                normalize=True,
                                                scale_each=True)
                    writer.add_image('Validation/Predictions', grid_img, epoch)

                    grid_img = vutils.make_grid(gt_samples,
                                                normalize=True,
                                                scale_each=True)
                    writer.add_image('Validation/Ground Truth', grid_img, epoch)

            # Store the values of gammas and betas after the last epoch for each batch
            if film_bool and epoch == num_epochs and i < int(len(ds_val) / context["batch_size"]) + 1:

                # Get all the contrasts of all batches
                var_contrast_list.append(var_contrast)

                # Get the list containing the number of film layers
                film_layers = context["film_layers"]

                # Fill the lists of gammas and betas
                for idx in [i for i, x in enumerate(film_layers) if x]:
                    if idx < depth:
                        layer_cur = model.encoder.down_path[idx * 3 + 1]
                    elif idx == depth:
                        layer_cur = model.encoder.film_bottom
                    elif idx == depth * 2 + 1:
                        layer_cur = model.decoder.last_film
                    else:
                        layer_cur = model.decoder.up_path[(idx - depth - 1) * 2 + 1]

                    gammas_dict[idx + 1].append(layer_cur.gammas[:, :, 0, 0].cpu().numpy())
                    betas_dict[idx + 1].append(layer_cur.betas[:, :, 0, 0].cpu().numpy())

        metrics_dict = metric_mgr.get_results()
        metric_mgr.reset()

        writer.add_scalars('Validation/Metrics', metrics_dict, epoch)
        val_loss_total_avg = val_loss_total / num_steps
        writer.add_scalars('losses', {
            'train_loss': train_loss_total_avg,
            'val_loss': val_loss_total_avg,
        }, epoch)

        tqdm.write(f"Epoch {epoch} validation loss: {val_loss_total_avg:.4f}.")
        if context["loss"]["name"] != 'dice':
            dice_val_loss_total_avg = dice_val_loss_total / num_steps
            tqdm.write(f"\tDice validation loss: {dice_val_loss_total_avg:.4f}.")

        end_time = time.time()
        total_time = end_time - start_time
        tqdm.write("Epoch {} took {:.2f} seconds.".format(epoch, total_time))

        if val_loss_total_avg < best_validation_loss:
            best_validation_loss = val_loss_total_avg
            best_training_loss = train_loss_total_avg

            if context["loss"]["name"] != 'dice':
                best_validation_dice = dice_val_loss_total_avg
                best_training_dice = dice_train_loss_total_avg
            else:
                best_validation_dice = best_validation_loss
                best_training_dice = best_training_loss
            torch.save(model, "./" + context["log_directory"] + "/best_model.pt")

        # Early stopping : break if val loss doesn't improve by at least epsilon percent for N=patience epochs
        val_losses.append(val_loss_total_avg)

        if epoch > 1:
            if (val_losses[-2] - val_losses[-1]) * 100 / abs(val_losses[-1]) < epsilon:
                patience_count += 1
        if patience_count >= patience:
            print(f"Stopping training due to {patience} epochs without improvements")
            break

    # Save final model
    torch.save(model, "./" + context["log_directory"] + "/final_model.pt")
    if film_bool:  # save clustering and OneHotEncoding models
        joblib.dump(metadata_clustering_models, "./" +
                    context["log_directory"] + "/clustering_models.joblib")
        joblib.dump(train_onehotencoder, "./" +
                    context["log_directory"] + "/one_hot_encoder.joblib")

        # Convert list of gammas/betas into numpy arrays
        gammas_dict = {i: np.array(gammas_dict[i]) for i in range(1, 2 * depth + 3)}
        betas_dict = {i: np.array(betas_dict[i]) for i in range(1, 2 * depth + 3)}

        # Save the numpy arrays for gammas/betas inside files.npy in log_directory
        for i in range(1, 2 * depth + 3):
            np.save(context["log_directory"] + f"/gamma_layer_{i}.npy", gammas_dict[i])
            np.save(context["log_directory"] + f"/beta_layer_{i}.npy", betas_dict[i])

        # Convert into numpy and save the contrasts of all batch images
        contrast_images = np.array(var_contrast_list)
        np.save(context["log_directory"] + "/contrast_images.npy", contrast_images)

    writer.close()
    return best_training_dice, best_training_loss, best_validation_dice, best_validation_loss


def cmd_test(context):
    ##### DEFINE DEVICE #####
    device = torch.device("cuda:0" if torch.cuda.is_available() else "cpu")
    cuda_available = torch.cuda.is_available()
    if not cuda_available:
        print("cuda is not available.")
        print("Working on {}.".format(device))
    if cuda_available:
        # Set the GPU
        gpu_number = int(context["gpu"])
        torch.cuda.set_device(gpu_number)
        print("using GPU number {}".format(gpu_number))
    HeMIS = context['HeMIS']
    # Boolean which determines if the selected architecture is FiLMedUnet or Unet
    film_bool = bool(sum(context["film_layers"]))
    print('\nArchitecture: {}\n'.format('FiLMedUnet' if film_bool else 'Unet'))
    if context["metadata"] == "mri_params":
        print('\tInclude subjects with acquisition metadata available only.\n')
    else:
        print('\tInclude all subjects, with or without acquisition metadata.\n')

    # Aleatoric uncertainty
    if context['uncertainty']['aleatoric'] and context['uncertainty']['n_it'] > 0:
        transformation_dict = context["transformation_testing"]
    else:
        transformation_dict = context["transformation_validation"]

    # These are the validation/testing transformations
    validation_transform_list = []
    print('\nApplied transformations:')
    for transform in transformation_dict.keys():
        parameters = transformation_dict[transform]
        if transform in ivadomed_transforms.get_transform_names():
            transform_obj = getattr(ivadomed_transforms, transform)(**parameters)
        else:
            transform_obj = getattr(mt_transforms, transform)(**parameters)
        # check if undo_transform method is implemented
        if hasattr(transform_obj, 'undo_transform'):
            print('\t- {}'.format(transform))
            validation_transform_list.append(transform_obj)
        else:
            print('\t- {} NOT included (no undo_transform implemented)'.format(transform))
    print('\n')

    val_transform = transforms.Compose(validation_transform_list)

    # inverse transformations
    val_undo_transform = ivadomed_transforms.UndoCompose(val_transform)

    if context.get("split_path") is None:
        test_lst = joblib.load("./" + context["log_directory"] + "/split_datasets.joblib")['test']
    else:
        test_lst = joblib.load(context["split_path"])['test']

    ds_test = loader.load_dataset(test_lst, val_transform, context)

    # if ROICrop2D in transform, then apply SliceFilter to ROI slices
    if 'ROICrop2D' in context["transformation_validation"].keys():
        ds_test.filter_roi(nb_nonzero_thr=context["slice_filter_roi"])

    if film_bool:  # normalize metadata before sending to network
        metadata_clustering_models = joblib.load(
            "./" + context["log_directory"] + "/clustering_models.joblib")
        ds_test = loader.normalize_metadata(ds_test,
                                            metadata_clustering_models,
                                            context["debugging"],
                                            context["metadata"],
                                            False)

        one_hot_encoder = joblib.load("./" + context["log_directory"] + "/one_hot_encoder.joblib")

    if not context["unet_3D"]:
        print(f"\nLoaded {len(ds_test)} {context['slice_axis']} slices for the test set.")
    else:
        print(f"\nLoaded {len(ds_test)} volumes of size {context['length_3D']} for the test set.")

    test_loader = DataLoader(ds_test, batch_size=context["batch_size"],
                             shuffle=False, pin_memory=True,
                             collate_fn=mt_datasets.mt_collate,
                             num_workers=0)

    model = torch.load("./" + context["log_directory"] + "/best_model.pt", map_location=device)

    if cuda_available:
        model.cuda()
    model.eval()

    # create output folder for 3D prediction masks
    path_3Dpred = os.path.join(context['log_directory'], 'pred_masks')
    if not os.path.isdir(path_3Dpred):
        os.makedirs(path_3Dpred)

    metric_fns = [dice_score,  # from ivadomed/utils.py
                  hausdorff_score,  # from ivadomed/utils.py
                  mt_metrics.precision_score,
                  mt_metrics.recall_score,
                  mt_metrics.specificity_score,
                  mt_metrics.intersection_over_union,
                  mt_metrics.accuracy_score]

    metric_mgr = IvadoMetricManager(metric_fns)

    # number of Monte Carlo simulation
<<<<<<< HEAD
    if (context['uncertainty']['epistemic'] or context['uncertainty']['epistemic']) and context['uncertainty'][
        'n_it'] > 0:
=======
    if (context['uncertainty']['epistemic'] or context['uncertainty']['epistemic']) and \
            context['uncertainty']['n_it'] > 0:
>>>>>>> d1daa69a
        n_monteCarlo = context['uncertainty']['n_it']
    else:
        n_monteCarlo = 1

    # Epistemic uncertainty
    if context['uncertainty']['epistemic'] and context['uncertainty']['n_it'] > 0:
        for m in model.modules():
            if m.__class__.__name__.startswith('Dropout'):
                m.train()

    for i_monteCarlo in range(n_monteCarlo):
        pred_tmp_lst, z_tmp_lst, fname_tmp = [], [], ''
        for i, batch in enumerate(test_loader):
            input_samples, gt_samples = batch["input"], batch["gt"]

            with torch.no_grad():
                if cuda_available:
                    test_input = cuda(input_samples)
                    test_gt = gt_samples.cuda(non_blocking=True)
                else:
                    test_input = input_samples
                    test_gt = gt_samples

                # Epistemic uncertainty
                if context['uncertainty']['epistemic'] and context['uncertainty']['n_it'] > 0:
                    for m in model.modules():
                        if m.__class__.__name__.startswith('Dropout'):
                            m.train()

                if film_bool:
                    sample_metadata = batch["input_metadata"]
                    test_contrast = [sample_metadata[k]['contrast']
                                     for k in range(len(sample_metadata))]

                    test_metadata = [one_hot_encoder.transform([sample_metadata[k]["film_input"]]).tolist()[0] for k in
                                     range(len(sample_metadata))]

                    # Input the metadata related to the input samples
                    preds = model(test_input, test_metadata)
                elif HeMIS:
                    missing_mod = batch["Missing_mod"]
                    preds = model(test_input, missing_mod)

                else:
                    preds = model(test_input)
                    if context["attention_unet"]:
                        save_feature_map(batch, "attentionblock2", context, model, test_input,
                                         AXIS_DCT[context["slice_axis"]])

            # WARNING: sample['gt'] is actually the pred in the return sample implementation justification: the other
            # option: rdict['pred'] = preds would require to largely modify mt_transforms
            rdict = {}
            rdict['gt'] = preds.cpu()
            batch.update(rdict)

            if batch["input"].shape[1] > 1 and not i_monteCarlo:
                batch["input_metadata"] = batch["input_metadata"][0]  # Take only second channel

            # reconstruct 3D image
            for smp_idx in range(len(batch['gt'])):
                # undo transformations
                rdict = {}
                for k in batch.keys():
                    rdict[k] = batch[k][smp_idx]
                if rdict["input"].shape[0] > 1:
                    rdict["input"] = rdict["input"][1,][None,]
                rdict_undo = val_undo_transform(rdict)

                fname_ref = rdict_undo['input_metadata']['gt_filename']
                if not context['unet_3D']:
                    if pred_tmp_lst and (fname_ref != fname_tmp or (
                            i == len(test_loader) - 1 and smp_idx == len(batch['gt']) - 1)):  # new processed file
                        # save the completely processed file as a nii
                        fname_pred = os.path.join(path_3Dpred, fname_tmp.split('/')[-1])
                        fname_pred = fname_pred.split(context['target_suffix'])[0] + '_pred.nii.gz'

                        # If MonteCarlo, then we save each simulation result
                        if n_monteCarlo > 1:
<<<<<<< HEAD

                            fname_pred = fname_pred.split(
                                '.nii.gz')[0]+'_'+str(i_monteCarlo).zfill(2)+'.nii.gz'
=======
                            fname_pred = fname_pred.split('.nii.gz')[0] + '_' + str(i_monteCarlo).zfill(2) + '.nii.gz'
>>>>>>> d1daa69a

                        save_nii(pred_tmp_lst, z_tmp_lst, fname_tmp, fname_pred,
                                 slice_axis=AXIS_DCT[context['slice_axis']],
                                 binarize=context["binarize_prediction"])

                        # re-init pred_stack_lst
                        pred_tmp_lst, z_tmp_lst = [], []

                    # add new sample to pred_tmp_lst
                    pred_tmp_lst.append(np.array(rdict_undo['gt']))
                    z_tmp_lst.append(int(rdict_undo['input_metadata']['slice_index']))
                    fname_tmp = fname_ref

                else:
                    # TODO: Add reconstruction for subvolumes
                    fname_pred = os.path.join(path_3Dpred, fname_ref.split('/')[-1])
                    fname_pred = fname_pred.split(context['target_suffix'])[0] + '_pred.nii.gz'
                    # If MonteCarlo, then we save each simulation result
                    if n_monteCarlo > 1:
                        fname_pred = fname_pred.split('.nii.gz')[0] + '_' + str(i_monteCarlo).zfill(2) + '.nii.gz'

                    # Choose only one modality
                    save_nii(rdict_undo['gt'][0, :, :, :].transpose((1, 2, 0)), [], fname_ref, fname_pred,
                             slice_axis=AXIS_DCT[context['slice_axis']], unet_3D=True)

        # Metrics computation
        gt_npy = gt_samples.numpy().astype(np.uint8)
        gt_npy = gt_npy.squeeze(axis=1)

        preds_npy = preds.data.cpu().numpy()
        if context["binarize_prediction"]:
            preds_npy = threshold_predictions(preds_npy)
        preds_npy = preds_npy.astype(np.uint8)
        preds_npy = preds_npy.squeeze(axis=1)

        metric_mgr(preds_npy, gt_npy)

    # COMPUTE UNCERTAINTY MAPS
<<<<<<< HEAD
    # list subj_acq prefixes

    if context['uncertainty']['epistemic'] or context['uncertainty']['aleatoric']:
        subj_acq_lst = [f.split('_pred')[0] for f in os.listdir(path_3Dpred) if f.endswith('.nii.gz') and '_pred' in f]
        # remove duplicates
        subj_acq_lst = list(set(subj_acq_lst))
        # keep only the images where unc has not been computed yet
        subj_acq_lst = [f for f in subj_acq_lst if not os.path.isfile(os.path.join(path_3Dpred, f+'_unc-cv.nii.gz'))]
        # loop across subj_acq
        for subj_acq in tqdm(subj_acq_lst, desc="Uncertainty Computation"):
            # hard segmentation from MC samples
            fname_pred = os.path.join(path_3Dpred, subj_acq+'_pred.nii.gz')
            # fname for soft segmentation from MC simulations
            fname_soft = os.path.join(path_3Dpred, subj_acq+'_soft.nii.gz')
            # find Monte Carlo simulations
            fname_pred_lst = [os.path.join(path_3Dpred, f) for f in os.listdir(path_3Dpred) if subj_acq+'_pred_' in f]

            # if final segmentation from Monte Carlo simulations has not been generated yet
            if not os.path.isfile(fname_pred) or not os.path.isfile(fname_soft):
               # find Monte Carlo simulations
               fname_pred_lst = [os.path.join(path_3Dpred, f) for f in os.listdir(path_3Dpred) if subj_acq+'_pred_' in f]

               # average then argmax
               combine_predictions(fname_pred_lst, fname_pred, fname_soft)

            fname_unc_vox = os.path.join(path_3Dpred, subj_acq+'_unc-vox.nii.gz')
            fname_unc_struct = os.path.join(path_3Dpred, subj_acq+'_unc.nii.gz')
            if not os.path.isfile(fname_unc_vox) or not os.path.isfile(fname_unc_struct):
               # compute voxel-wise uncertainty map
               voxelWise_uncertainty(fname_pred_lst, fname_unc_vox)

               # compute structure-wise uncertainty
               structureWise_uncertainty(fname_pred_lst, fname_pred, fname_unc_vox, fname_unc_struct)
=======
    if (context['uncertainty']['epistemic'] or context['uncertainty']['aleatoric']) and context['uncertainty'][
        'n_it'] > 0:
        run_uncertainty(ifolder=path_3Dpred)
>>>>>>> d1daa69a

    metrics_dict = metric_mgr.get_results()
    metric_mgr.reset()
    print(metrics_dict)


def cmd_eval(context):
    path_pred = os.path.join(context['log_directory'], 'pred_masks')
    if not os.path.isdir(path_pred):
        print('\nRun Inference\n')
        cmd_test(context)
    print('\nRun Evaluation on {}\n'.format(path_pred))

    ##### DEFINE DEVICE #####
    device = torch.device("cpu")
    print("Working on {}.".format(device))

    # create output folder for results
    path_results = os.path.join(context['log_directory'], 'results_eval')
    if not os.path.isdir(path_results):
        os.makedirs(path_results)

    # init data frame
    df_results = pd.DataFrame()

    # list subject_acquisition
    subj_acq_lst = [f.split('_pred')[0]
                    for f in os.listdir(path_pred) if f.endswith('_pred.nii.gz')]

    # loop across subj_acq
    for subj_acq in tqdm(subj_acq_lst, desc="Evaluation"):
        subj, acq = subj_acq.split('_')[0], '_'.join(subj_acq.split('_')[1:])

<<<<<<< HEAD

        fname_pred = os.path.join(path_pred, subj_acq+'_pred.nii.gz')
        fname_gt = os.path.join(context['bids_path'], 'derivatives', 'labels',
                                subj, 'anat', subj_acq+context['target_suffix']+'.nii.gz')
=======
        fname_pred = os.path.join(path_pred, subj_acq + '_pred.nii.gz')
        fname_gt = os.path.join(context['bids_path'], 'derivatives', 'labels', subj, 'anat',
                                subj_acq + context['target_suffix'] + '.nii.gz')
>>>>>>> d1daa69a

        # 3D evaluation
        eval = Evaluation3DMetrics(fname_pred=fname_pred,
                                   fname_gt=fname_gt,
                                   params=context['eval_params'])
        results_pred = eval.run_eval()
        # save results of this fname_pred
        results_pred['image_id'] = subj_acq
        df_results = df_results.append(results_pred, ignore_index=True)

    df_results = df_results.set_index('image_id')
    df_results.to_csv(os.path.join(path_results, 'evaluation_3Dmetrics.csv'))

    print(df_results.head(5))


def run_main():
    if len(sys.argv) <= 1:
        print("\nivadomed [config.json]\n")
        return

    with open(sys.argv[1], "r") as fhandle:
        context = json.load(fhandle)

    command = context["command"]

    if command == 'train':
        cmd_train(context)
        shutil.copyfile(sys.argv[1], "./" + context["log_directory"] + "/config_file.json")
    elif command == 'test':
        cmd_test(context)
    elif command == 'eval':
        cmd_eval(context)


if __name__ == "__main__":
    run_main()<|MERGE_RESOLUTION|>--- conflicted
+++ resolved
@@ -49,12 +49,8 @@
     film_bool = (bool(sum(context["film_layers"])) and metadata_bool)
 
     unet_3D = context["unet_3D"]
-<<<<<<< HEAD
     HeMIS = context['HeMIS']
-=======
     attention = context["attention_unet"]
-    HeMIS = context['missing_modality']
->>>>>>> d1daa69a
     if film_bool:
         context["multichannel"] = False
         HeMIS = False
@@ -744,13 +740,8 @@
     metric_mgr = IvadoMetricManager(metric_fns)
 
     # number of Monte Carlo simulation
-<<<<<<< HEAD
-    if (context['uncertainty']['epistemic'] or context['uncertainty']['epistemic']) and context['uncertainty'][
-        'n_it'] > 0:
-=======
     if (context['uncertainty']['epistemic'] or context['uncertainty']['epistemic']) and \
             context['uncertainty']['n_it'] > 0:
->>>>>>> d1daa69a
         n_monteCarlo = context['uncertainty']['n_it']
     else:
         n_monteCarlo = 1
@@ -829,13 +820,7 @@
 
                         # If MonteCarlo, then we save each simulation result
                         if n_monteCarlo > 1:
-<<<<<<< HEAD
-
-                            fname_pred = fname_pred.split(
-                                '.nii.gz')[0]+'_'+str(i_monteCarlo).zfill(2)+'.nii.gz'
-=======
                             fname_pred = fname_pred.split('.nii.gz')[0] + '_' + str(i_monteCarlo).zfill(2) + '.nii.gz'
->>>>>>> d1daa69a
 
                         save_nii(pred_tmp_lst, z_tmp_lst, fname_tmp, fname_pred,
                                  slice_axis=AXIS_DCT[context['slice_axis']],
@@ -874,45 +859,9 @@
         metric_mgr(preds_npy, gt_npy)
 
     # COMPUTE UNCERTAINTY MAPS
-<<<<<<< HEAD
-    # list subj_acq prefixes
-
-    if context['uncertainty']['epistemic'] or context['uncertainty']['aleatoric']:
-        subj_acq_lst = [f.split('_pred')[0] for f in os.listdir(path_3Dpred) if f.endswith('.nii.gz') and '_pred' in f]
-        # remove duplicates
-        subj_acq_lst = list(set(subj_acq_lst))
-        # keep only the images where unc has not been computed yet
-        subj_acq_lst = [f for f in subj_acq_lst if not os.path.isfile(os.path.join(path_3Dpred, f+'_unc-cv.nii.gz'))]
-        # loop across subj_acq
-        for subj_acq in tqdm(subj_acq_lst, desc="Uncertainty Computation"):
-            # hard segmentation from MC samples
-            fname_pred = os.path.join(path_3Dpred, subj_acq+'_pred.nii.gz')
-            # fname for soft segmentation from MC simulations
-            fname_soft = os.path.join(path_3Dpred, subj_acq+'_soft.nii.gz')
-            # find Monte Carlo simulations
-            fname_pred_lst = [os.path.join(path_3Dpred, f) for f in os.listdir(path_3Dpred) if subj_acq+'_pred_' in f]
-
-            # if final segmentation from Monte Carlo simulations has not been generated yet
-            if not os.path.isfile(fname_pred) or not os.path.isfile(fname_soft):
-               # find Monte Carlo simulations
-               fname_pred_lst = [os.path.join(path_3Dpred, f) for f in os.listdir(path_3Dpred) if subj_acq+'_pred_' in f]
-
-               # average then argmax
-               combine_predictions(fname_pred_lst, fname_pred, fname_soft)
-
-            fname_unc_vox = os.path.join(path_3Dpred, subj_acq+'_unc-vox.nii.gz')
-            fname_unc_struct = os.path.join(path_3Dpred, subj_acq+'_unc.nii.gz')
-            if not os.path.isfile(fname_unc_vox) or not os.path.isfile(fname_unc_struct):
-               # compute voxel-wise uncertainty map
-               voxelWise_uncertainty(fname_pred_lst, fname_unc_vox)
-
-               # compute structure-wise uncertainty
-               structureWise_uncertainty(fname_pred_lst, fname_pred, fname_unc_vox, fname_unc_struct)
-=======
     if (context['uncertainty']['epistemic'] or context['uncertainty']['aleatoric']) and context['uncertainty'][
         'n_it'] > 0:
         run_uncertainty(ifolder=path_3Dpred)
->>>>>>> d1daa69a
 
     metrics_dict = metric_mgr.get_results()
     metric_mgr.reset()
@@ -946,16 +895,9 @@
     for subj_acq in tqdm(subj_acq_lst, desc="Evaluation"):
         subj, acq = subj_acq.split('_')[0], '_'.join(subj_acq.split('_')[1:])
 
-<<<<<<< HEAD
-
-        fname_pred = os.path.join(path_pred, subj_acq+'_pred.nii.gz')
-        fname_gt = os.path.join(context['bids_path'], 'derivatives', 'labels',
-                                subj, 'anat', subj_acq+context['target_suffix']+'.nii.gz')
-=======
         fname_pred = os.path.join(path_pred, subj_acq + '_pred.nii.gz')
         fname_gt = os.path.join(context['bids_path'], 'derivatives', 'labels', subj, 'anat',
                                 subj_acq + context['target_suffix'] + '.nii.gz')
->>>>>>> d1daa69a
 
         # 3D evaluation
         eval = Evaluation3DMetrics(fname_pred=fname_pred,
