--- conflicted
+++ resolved
@@ -197,13 +197,8 @@
             num_steps += 1
 
             if i == 0 and debugging:
-<<<<<<< HEAD
                 imed_utils.save_tensorboard_img(writer, epoch, "Train", input_samples, gt_samples, preds,
                                                 is_three_dim=not model_params["is_2d"])
-=======
-                imed_visualize.save_tensorboard_img(writer, epoch, "Train", input_samples, gt_samples, preds,
-                                                is_three_dim=model_params["name"].endswith("3D"))
->>>>>>> 2bc15cfa
 
         if not step_scheduler_batch:
             scheduler.step()
@@ -268,13 +263,8 @@
                 metric_mgr(preds_npy, gt_npy)
 
                 if i == 0 and debugging:
-<<<<<<< HEAD
-                    imed_utils.save_tensorboard_img(writer, epoch, "Validation", input_samples, gt_samples, preds,
-                                                    is_three_dim=not model_params['is_2d'])
-=======
                     imed_visualize.save_tensorboard_img(writer, epoch, "Validation", input_samples, gt_samples, preds,
-                                                    is_three_dim=model_params["name"].endswith("3D"))
->>>>>>> 2bc15cfa
+                                                        is_three_dim=not model_params['is_2d'])
 
                 if 'film_layers' in model_params and any(model_params['film_layers']) and debugging and \
                         epoch == num_epochs and i < int(len(dataset_val) / training_params["batch_size"]) + 1:
