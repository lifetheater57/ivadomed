from bids_neuropoly import bids
from medicaltorch import datasets as mt_datasets
from medicaltorch.filters import SliceFilter
from ivadomed.utils import *

from sklearn.preprocessing import OneHotEncoder
from scipy.signal import argrelextrema
from sklearn.neighbors import KernelDensity
from sklearn.model_selection import GridSearchCV
from sklearn.model_selection import train_test_split

import numpy as np
import json
from PIL import Image
from glob import glob
from copy import deepcopy
from tqdm import tqdm
import nibabel as nib
import torch

with open("config/contrast_dct.json", "r") as fhandle:
    GENERIC_CONTRAST = json.load(fhandle)
MANUFACTURER_CATEGORY = {'Siemens': 0, 'Philips': 1, 'GE': 2}
CONTRAST_CATEGORY = {"T1w": 0, "T2w": 1, "T2star": 2,
                     "acq-MToff_MTS": 3, "acq-MTon_MTS": 4, "acq-T1w_MTS": 5}
AXIS_DCT = {'sagittal': 0, 'coronal': 1, 'axial': 2}


class Bids3DDataset(mt_datasets.MRI3DSubVolumeSegmentationDataset):
    def __init__(self, root_dir, subject_lst, target_suffix, contrast_lst, contrast_balance={}, slice_axis=2,
                 cache=True,
                 transform=None, metadata_choice=False, canonical=True, labeled=True, roi_suffix=None,
                 multichannel=False, length=(64, 64, 64), padding=0):
        dataset = BidsDataset(root_dir,
                              subject_lst=subject_lst,
                              target_suffix=target_suffix,
                              roi_suffix=roi_suffix,
                              contrast_lst=contrast_lst,
                              metadata_choice=metadata_choice,
                              contrast_balance=contrast_balance,
                              slice_axis=slice_axis,
                              transform=transform,
                              multichannel=multichannel)

        super().__init__(dataset.filename_pairs, cache, length=length, padding=padding, transform=transform,
                         canonical=canonical)


class BidsDataset(mt_datasets.MRI2DSegmentationDataset):
    def __init__(self, root_dir, subject_lst, target_suffix, contrast_lst, contrast_balance={}, slice_axis=2,
<<<<<<< HEAD
                 cache=True,
                 transform=None, metadata_choice=False, slice_filter_fn=None,
                 canonical=True, labeled=True, roi_suffix=None, multichannel=False):
=======
                 cache=True, transform=None, metadata_choice=False, slice_filter_fn=None,
                 canonical=True, labeled=True, roi_suffix=None, multichannel=False, missing_modality=False):
>>>>>>> 52a70ae7

        self.bids_ds = bids.BIDS(root_dir)
        self.filename_pairs = []
        if metadata_choice == 'mri_params':
            self.metadata = {"FlipAngle": [], "RepetitionTime": [],
                             "EchoTime": [], "Manufacturer": []}

        bids_subjects = [s for s in self.bids_ds.get_subjects() if s.record["subject_id"] in subject_lst]

        # Create a list with the filenames for all contrasts and subjects
        subjects_tot = []
        for subject in bids_subjects:
            subjects_tot.append(str(subject.record["absolute_path"]))

        # Create a dictionary with the number of subjects for each contrast of contrast_balance

        tot = {contrast: len([s for s in bids_subjects if s.record["modality"] == contrast])
               for contrast in contrast_balance.keys()}

        # Create a counter that helps to balance the contrasts
        c = {contrast: 0 for contrast in contrast_balance.keys()}

        multichannel_subjects = {}
        if multichannel:
            num_contrast = len(contrast_lst)
            idx_dict = {}
            for idx, contrast in enumerate(contrast_lst):
                idx_dict[contrast] = idx
            multichannel_subjects = {subject: {"absolute_paths": [None] * num_contrast,
                                               "deriv_path": None,
                                               "roi_filename": None,
                                               "metadata": [None] * num_contrast} for subject in subject_lst}

        for subject in tqdm(bids_subjects, desc="Loading dataset"):
            if subject.record["modality"] in contrast_lst:

                # Training & Validation: do not consider the contrasts over the threshold contained in contrast_balance
                if subject.record["modality"] in contrast_balance.keys():
                    c[subject.record["modality"]] = c[subject.record["modality"]] + 1
                    if c[subject.record["modality"]] / tot[subject.record["modality"]] > contrast_balance[
                        subject.record["modality"]]:
                        continue

                if not subject.has_derivative("labels"):
                    print("Subject without derivative, skipping.")
                    continue
                derivatives = subject.get_derivatives("labels")
                target_filename, roi_filename = None, None

                for deriv in derivatives:
                    if deriv.endswith(subject.record["modality"] + target_suffix + ".nii.gz"):
                        target_filename = deriv
                    if not (roi_suffix is None) and deriv.endswith(subject.record["modality"] + roi_suffix + ".nii.gz"):
                        roi_filename = deriv

                if (target_filename is None) or (not (roi_suffix is None) and (roi_filename is None)):
                    continue

                if not subject.has_metadata():
                    print("Subject without metadata.")
                    metadata = {}
                else:
                    metadata = subject.metadata()
                    # add contrast to metadata
                metadata['contrast'] = subject.record["modality"]

                if metadata_choice == 'mri_params':
                    def _check_isMRIparam(mri_param_type, mri_param):
                        if mri_param_type not in mri_param:
                            print("{} without {}, skipping.".format(subject, mri_param_type))
                            return False
                        else:
                            if mri_param_type == "Manufacturer":
                                value = mri_param[mri_param_type]
                            else:
                                if isinstance(mri_param[mri_param_type], (int, float)):
                                    value = float(mri_param[mri_param_type])
                                else:  # eg multi-echo data have 3 echo times
                                    value = np.mean([float(v)
                                                     for v in mri_param[mri_param_type].split(',')])

                            self.metadata[mri_param_type].append(value)
                            return True

                    if not all([_check_isMRIparam(m, metadata) for m in self.metadata.keys()]):
                        continue

                # Fill multichannel dictionary
                if multichannel:
                    idx = idx_dict[subject.record["modality"]]
                    subj_id = subject.record["subject_id"]
                    multichannel_subjects[subj_id]["absolute_paths"][idx] = subject.record.absolute_path
                    multichannel_subjects[subj_id]["deriv_path"] = target_filename
                    multichannel_subjects[subj_id]["metadata"][idx] = metadata
                    if roi_filename:
                        multichannel_subjects[subj_id]["roi_filename"] = roi_filename

                else:
                    self.filename_pairs.append(([subject.record.absolute_path],
                                                target_filename, roi_filename, [metadata]))

        if multichannel:
            for subject in multichannel_subjects.values():
                if not None in subject["absolute_paths"]:
                    self.filename_pairs.append((subject["absolute_paths"], subject["deriv_path"],
                                                subject["roi_filename"], subject["metadata"]))

        super().__init__(self.filename_pairs, slice_axis, cache,
                         transform, slice_filter_fn, canonical)

    def filter_roi(self, nb_nonzero_thr):
        filter_indexes = []
        for segpair, slice_roi_pair in self.indexes:
            roi_data = slice_roi_pair['gt']
            if not np.any(roi_data):
                continue
            if np.count_nonzero(roi_data) <= nb_nonzero_thr:
                continue

            filter_indexes.append((segpair, slice_roi_pair))

        self.indexes = filter_indexes


def split_dataset(path_folder, center_test_lst, split_method, random_seed, train_frac=0.8, test_frac=0.1):
    # read participants.tsv as pandas dataframe
    df = bids.BIDS(path_folder).participants.content
    X_test = []
    X_train = []
    X_val = []
    if split_method == 'per_center':
        # make sure that subjects coming from some centers are unseen during training
        X_test = df[df['institution_id'].isin(center_test_lst)]['participant_id'].tolist()
        X_remain = df[~df['institution_id'].isin(center_test_lst)]['participant_id'].tolist()

        # split using sklearn function
        X_train, X_tmp = train_test_split(X_remain, train_size=train_frac, random_state=random_seed)
        if len(X_test):  # X_test contains data from centers unseen during the training, eg SpineGeneric
            X_val = X_tmp
        else:  # X_test contains data from centers seen during the training, eg gm_challenge
            X_val, X_test = train_test_split(X_tmp, train_size=0.5, random_state=random_seed)
    elif split_method == 'per_patient':
        # Separate dataset in test, train and validation using sklearn function
        X_train, X_remain = train_test_split(df['participant_id'].tolist(), train_size=train_frac,
                                             random_state=random_seed)
        X_test, X_val = train_test_split(X_remain, train_size=test_frac / (1 - train_frac), random_state=random_seed)

    else:
        print(f" {split_method} is not a supported split method")

    return X_train, X_val, X_test


class Kde_model():
    def __init__(self):
        self.kde = KernelDensity()
        self.minima = None

    def train(self, data, value_range, gridsearch_bandwidth_range):
        # reshape data to fit sklearn
        data = np.array(data).reshape(-1, 1)

        # use grid search cross-validation to optimize the bandwidth
        params = {'bandwidth': gridsearch_bandwidth_range}
        grid = GridSearchCV(KernelDensity(), params, cv=5, iid=False)
        grid.fit(data)

        # use the best estimator to compute the kernel density estimate
        self.kde = grid.best_estimator_

        # fit kde with the best bandwidth
        self.kde.fit(data)

        s = value_range
        e = self.kde.score_samples(s.reshape(-1, 1))

        # find local minima
        self.minima = s[argrelextrema(e, np.less)[0]]

    def predict(self, data):
        x = [i for i, m in enumerate(self.minima) if data < m]
        pred = min(x) if len(x) else len(self.minima)
        return pred


def clustering_fit(dataset, key_lst):
    """This function creates clustering models for each metadata type,
    using Kernel Density Estimation algorithm.
    :param datasets (list): data
    :param key_lst (list of strings): names of metadata to cluster
    :return: clustering model for each metadata type
    """
    KDE_PARAM = {'FlipAngle': {'range': np.linspace(0, 360, 1000), 'gridsearch': np.logspace(-4, 1, 50)},
                 'RepetitionTime': {'range': np.logspace(-1, 1, 1000), 'gridsearch': np.logspace(-4, 1, 50)},
                 'EchoTime': {'range': np.logspace(-3, 1, 1000), 'gridsearch': np.logspace(-4, 1, 50)}}

    model_dct = {}
    for k in key_lst:
        k_data = [value for value in dataset[k]]

        kde = Kde_model()
        kde.train(k_data, KDE_PARAM[k]['range'], KDE_PARAM[k]['gridsearch'])

        model_dct[k] = kde

    return model_dct


def normalize_metadata(ds_in, clustering_models, debugging, metadata_type, train_set=False):
    if train_set:
        # Initialise One Hot Encoder
        ohe = OneHotEncoder(sparse=False, handle_unknown='ignore')
        X_train_ohe = []

    ds_out = []
    for idx, subject in enumerate(ds_in):
        s_out = deepcopy(subject)
        if metadata_type == 'mri_params':
            # categorize flip angle, repetition time and echo time values using KDE
            for m in ['FlipAngle', 'RepetitionTime', 'EchoTime']:
                v = subject["input_metadata"][m]
                p = clustering_models[m].predict(v)
                s_out["input_metadata"][m] = p
                if debugging:
                    print("{}: {} --> {}".format(m, v, p))

            # categorize manufacturer info based on the MANUFACTURER_CATEGORY dictionary
            manufacturer = subject["input_metadata"]["Manufacturer"]
            if manufacturer in MANUFACTURER_CATEGORY:
                s_out["input_metadata"]["Manufacturer"] = MANUFACTURER_CATEGORY[manufacturer]
                if debugging:
                    print("Manufacturer: {} --> {}".format(manufacturer,
                                                           MANUFACTURER_CATEGORY[manufacturer]))
            else:
                print("{} with unknown manufacturer.".format(subject))
                # if unknown manufacturer, then value set to -1
                s_out["input_metadata"]["Manufacturer"] = -1

            s_out["input_metadata"]["film_input"] = [s_out["input_metadata"][k] for k in
                                                     ["FlipAngle", "RepetitionTime", "EchoTime", "Manufacturer"]]
        else:
            generic_contrast = GENERIC_CONTRAST[subject["input_metadata"]["contrast"]]
            label_contrast = CONTRAST_CATEGORY[generic_contrast]
            s_out["input_metadata"]["film_input"] = [label_contrast]

        s_out["input_metadata"]["contrast"] = subject["input_metadata"]["contrast"]

        if train_set:
            X_train_ohe.append(s_out["input_metadata"]["film_input"])
        ds_out.append(s_out)

        del s_out, subject

    if train_set:
        X_train_ohe = np.vstack(X_train_ohe)
        ohe.fit(X_train_ohe)
        return ds_out, ohe
    else:
        return ds_out


class BalancedSampler(torch.utils.data.sampler.Sampler):
    """Estimate sampling weights in order to rebalance the
    class distributions from an imbalanced dataset.
    """

    def __init__(self, dataset):
        self.indices = list(range(len(dataset)))

        self.nb_samples = len(self.indices)

        cmpt_label = {}
        for idx in self.indices:
            label = self._get_label(dataset, idx)
            if label in cmpt_label:
                cmpt_label[label] += 1
            else:
                cmpt_label[label] = 1

        weights = [1.0 / cmpt_label[self._get_label(dataset, idx)]
                   for idx in self.indices]

        self.weights = torch.DoubleTensor(weights)

    def _get_label(self, dataset, idx):
        sample_gt = np.array(dataset[idx]['gt'])
        if np.any(sample_gt):
            return 1
        else:
            return 0

    def __iter__(self):
        return (self.indices[i] for i in torch.multinomial(
            self.weights, self.nb_samples, replacement=True))

    def __len__(self):
        return self.num_samples


def load_dataset(data_list, data_transform, context):
    if context["unet_3D"]:
        dataset = Bids3DDataset(context["bids_path"],
                                subject_lst=data_list,
                                target_suffix=context["target_suffix"],
                                roi_suffix=context["roi_suffix"],
                                contrast_lst=context["contrast_train_validation"],
                                metadata_choice=context["metadata"],
                                contrast_balance=context["contrast_balance"],
                                slice_axis=AXIS_DCT[context["slice_axis"]],
                                transform=data_transform,
                                multichannel=context['multichannel'],
                                length=context["length_3D"],
                                padding=context["padding_3D"])
    else:
        dataset = BidsDataset(context["bids_path"],
                              subject_lst=data_list,
                              target_suffix=context["target_suffix"],
                              roi_suffix=context["roi_suffix"],
                              contrast_lst=context["contrast_train_validation"],
                              metadata_choice=context["metadata"],
                              contrast_balance=context["contrast_balance"],
                              slice_axis=AXIS_DCT[context["slice_axis"]],
                              transform=data_transform,
                              multichannel=True if context['multichannel'] else False,
                              slice_filter_fn=SliceFilter(**context["slice_filter"]))
    return dataset<|MERGE_RESOLUTION|>--- conflicted
+++ resolved
@@ -48,14 +48,8 @@
 
 class BidsDataset(mt_datasets.MRI2DSegmentationDataset):
     def __init__(self, root_dir, subject_lst, target_suffix, contrast_lst, contrast_balance={}, slice_axis=2,
-<<<<<<< HEAD
-                 cache=True,
-                 transform=None, metadata_choice=False, slice_filter_fn=None,
-                 canonical=True, labeled=True, roi_suffix=None, multichannel=False):
-=======
                  cache=True, transform=None, metadata_choice=False, slice_filter_fn=None,
                  canonical=True, labeled=True, roi_suffix=None, multichannel=False, missing_modality=False):
->>>>>>> 52a70ae7
 
         self.bids_ds = bids.BIDS(root_dir)
         self.filename_pairs = []
@@ -379,6 +373,7 @@
                               contrast_balance=context["contrast_balance"],
                               slice_axis=AXIS_DCT[context["slice_axis"]],
                               transform=data_transform,
-                              multichannel=True if context['multichannel'] else False,
-                              slice_filter_fn=SliceFilter(**context["slice_filter"]))
+                              multichannel=context['multichannel'],
+                              slice_filter_fn=SliceFilter(**context["slice_filter"]),
+                              missing_modality=context['missing_modality'])
     return dataset