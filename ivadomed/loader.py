from bids_neuropoly import bids
from medicaltorch import datasets as mt_datasets

from sklearn.preprocessing import OneHotEncoder
from scipy.signal import argrelextrema
from sklearn.neighbors.kde import KernelDensity
from sklearn.model_selection import GridSearchCV
from sklearn.model_selection import train_test_split

import numpy as np
from glob import glob
from copy import deepcopy
from tqdm import tqdm
import nibabel as nib

MANUFACTURER_CATEGORY = {'Siemens': 0, 'Philips': 1, 'GE': 2}


class BIDSSegPair2D(mt_datasets.SegmentationPair2D):
    def __init__(self, input_filename, gt_filename, metadata, contrast, cache=True, canonical=True):
        super().__init__(input_filename, gt_filename, canonical=canonical)

        self.metadata = metadata
        self.metadata["input_filename"] = input_filename
        self.metadata["gt_filename"] = gt_filename
        self.metadata["contrast"] = contrast  # eg T2w

    def get_pair_slice(self, slice_index, slice_axis=2):
        dreturn = super().get_pair_slice(slice_index, slice_axis)
        self.metadata["slice_index"] = slice_index
        dreturn["input_metadata"]["bids_metadata"] = self.metadata
        return dreturn


class MRI2DBidsSegDataset(mt_datasets.MRI2DSegmentationDataset):
    def _load_filenames(self):
        for input_filename, gt_filename, bids_metadata, contrast in self.filename_pairs:
            segpair = BIDSSegPair2D(input_filename, gt_filename,
                                    bids_metadata, contrast)
            self.handlers.append(segpair)


class BidsDataset(MRI2DBidsSegDataset):
<<<<<<< HEAD
    def __init__(self, root_dir, subject_lst, contrast_lst, slice_axis=2, cache=True,
                 transform=None, metadata_bool=True, slice_filter_fn=None,
                 canonical=True, labeled=True):
=======
    def __init__(self, root_dir, subject_lst, contrast_lst, contrast_balance={}, slice_axis=2, cache=True,
                 transform=None, slice_filter_fn=None,
                 canonical=False, labeled=True):
>>>>>>> b411261d

        self.bids_ds = bids.BIDS(root_dir)
        self.filename_pairs = []
        self.metadata = {"FlipAngle": [], "RepetitionTime": [], "EchoTime": [], "Manufacturer": []}

        # Selecting subjects from Training / Validation / Testing
        bids_subjects = [s for s in self.bids_ds.get_subjects() if s.record["subject_id"] in subject_lst]
        
        # Create a list with the filenames for all contrasts and subjects
        subjects_tot = []
        for subject in bids_subjects:
            subjects_tot.append(str(subject.record["absolute_path"]))

        # Create a dictionary with the number of subjects for each contrast of contrast_balance
        tot = {contrast: len([s for s in bids_subjects if s.record["modality"] == contrast]) for contrast in contrast_balance.keys()}
        # Create a counter that helps to balance the contrasts
        c = {contrast:0 for contrast in contrast_balance.keys()}

        for subject in tqdm(bids_subjects, desc="Loading dataset"):
            if subject.record["modality"] in contrast_lst:

                # Training & Validation: do not consider the contrasts over the threshold contained in contrast_balance
                if subject.record["modality"] in contrast_balance.keys():
                    c[subject.record["modality"]] = c[subject.record["modality"]] + 1
                    if c[subject.record["modality"]] / tot[subject.record["modality"]] > contrast_balance[subject.record["modality"]]:
                        continue

                if not subject.has_derivative("labels"):
                    print("Subject without derivative, skipping.")
                    continue
                derivatives = subject.get_derivatives("labels")
                cord_label_filename = None

                for deriv in derivatives:
                    if deriv.endswith(subject.record["modality"]+"_seg-manual.nii.gz"):
                        cord_label_filename = deriv

                if cord_label_filename is None:
                    continue

                if not subject.has_metadata():
                    print("Subject without metadata.")
                    continue

                metadata = subject.metadata()
                if metadata_bool:
                    def _check_isMetadata(metadata_type, metadata):
                        if metadata_type not in metadata:
                            print("{} without {}, skipping.".format(subject, metadata_type))
                            return False
                        else:
                            if metadata_type == "Manufacturer":
                                value = metadata[metadata_type]
                            else:
                                if isinstance(metadata[metadata_type], (int, float)):
                                    value = float(metadata[metadata_type])
                                else:  # eg multi-echo data have 3 echo times
                                    value = np.mean([float(v) for v in metadata[metadata_type].split(',')])

                            self.metadata[metadata_type].append(value)
                            return True

                    if not all([_check_isMetadata(m, metadata) for m in self.metadata.keys()]):
                        continue

                self.filename_pairs.append((subject.record.absolute_path,
                                            cord_label_filename, metadata, subject.record["modality"]))

        super().__init__(self.filename_pairs, slice_axis, cache,
                         transform, slice_filter_fn, canonical)


def split_dataset(path_folder, center_test_lst, random_seed, train_frac=0.8):
    # read participants.tsv as pandas dataframe
    df = bids.BIDS(path_folder).participants.content

    # make sure that subjects coming from some centers are unseen during training
    X_test = df[df['institution_id'].isin(center_test_lst)]['participant_id'].tolist()
    X_remain = df[~df['institution_id'].isin(center_test_lst)]['participant_id'].tolist()

    # split using sklearn function
    X_train, X_tmp = train_test_split(X_remain, train_size=train_frac, random_state=random_seed)
    if len(X_test):  # X_test contains data from centers unseen during the training, eg SpineGeneric
        X_val = X_tmp
    else:  # X_test contains data from centers seen during the training, eg gm_challenge
        X_val, X_test = train_test_split(X_tmp, train_size=0.5, random_state=random_seed)

    return X_train, X_val, X_test


class Kde_model():
    def __init__(self):
        self.kde = KernelDensity()
        self.minima = None

    def train(self, data, value_range, gridsearch_bandwidth_range):
        # reshape data to fit sklearn
        data = np.array(data).reshape(-1, 1)

        # use grid search cross-validation to optimize the bandwidth
        params = {'bandwidth': gridsearch_bandwidth_range}
        grid = GridSearchCV(KernelDensity(), params, cv=5, iid=False)
        grid.fit(data)

        # use the best estimator to compute the kernel density estimate
        self.kde = grid.best_estimator_

        # fit kde with the best bandwidth
        self.kde.fit(data)

        s = value_range
        e = self.kde.score_samples(s.reshape(-1, 1))

        # find local minima
        self.minima = s[argrelextrema(e, np.less)[0]]

    def predict(self, data):
        x = [i for i, m in enumerate(self.minima) if data < m]
        pred = min(x) if len(x) else len(self.minima)
        return pred


def clustering_fit(dataset, key_lst):
    """This function creates clustering models for each metadata type,
    using Kernel Density Estimation algorithm.

    :param datasets (list): data
    :param key_lst (list of strings): names of metadata to cluster
    :return: clustering model for each metadata type
    """
    KDE_PARAM = {'FlipAngle': {'range': np.linspace(0, 360, 1000), 'gridsearch': np.logspace(-4, 1, 50)},
                 'RepetitionTime': {'range': np.logspace(-1, 1, 1000), 'gridsearch': np.logspace(-4, 1, 50)},
                 'EchoTime': {'range': np.logspace(-3, 1, 1000), 'gridsearch': np.logspace(-4, 1, 50)}}

    model_dct = {}
    for k in key_lst:
        k_data = [value for value in dataset[k]]

        kde = Kde_model()
        kde.train(k_data, KDE_PARAM[k]['range'], KDE_PARAM[k]['gridsearch'])
        model_dct[k] = kde

    return model_dct


def normalize_metadata(ds_in, clustering_models, debugging, train_set=False):
    if train_set:
        # Initialise One Hot Encoder
        ohe = OneHotEncoder(sparse=False, handle_unknown='ignore')
        X_train_ohe = []

    ds_out = []
    for idx, subject in enumerate(ds_in):
        s_out = deepcopy(subject)

        # categorize flip angle, repetition time and echo time values using KDE
        for m in ['FlipAngle', 'RepetitionTime', 'EchoTime']:
            v = subject["input_metadata"]["bids_metadata"][m]
            p = clustering_models[m].predict(v)
            s_out["input_metadata"]["bids_metadata"][m] = p
            if debugging:
                print("{}: {} --> {}".format(m, v, p))

        # categorize manufacturer info based on the MANUFACTURER_CATEGORY dictionary
        manufacturer = subject["input_metadata"]["bids_metadata"]["Manufacturer"]
        if manufacturer in MANUFACTURER_CATEGORY:
            s_out["input_metadata"]["bids_metadata"]["Manufacturer"] = MANUFACTURER_CATEGORY[manufacturer]
            if debugging:
                print("Manufacturer: {} --> {}".format(manufacturer, MANUFACTURER_CATEGORY[manufacturer]))
        else:
            print("{} with unknown manufacturer.".format(subject))
            s_out["input_metadata"]["bids_metadata"][
                "Manufacturer"] = -1  # if unknown manufacturer, then value set to -1

        s_out["input_metadata"]["bids_metadata"] = [s_out["input_metadata"]["bids_metadata"][k] for k in
                                                    ["FlipAngle", "RepetitionTime", "EchoTime", "Manufacturer"]]

        s_out["input_metadata"]["contrast"] = subject["input_metadata"]["bids_metadata"]["contrast"]

        if train_set:
            X_train_ohe.append(s_out["input_metadata"]["bids_metadata"])
        ds_out.append(s_out)

        del s_out, subject

    if train_set:
        X_train_ohe = np.vstack(X_train_ohe)
        ohe.fit(X_train_ohe)
        return ds_out, ohe
    else:
        return ds_out<|MERGE_RESOLUTION|>--- conflicted
+++ resolved
@@ -41,15 +41,9 @@
 
 
 class BidsDataset(MRI2DBidsSegDataset):
-<<<<<<< HEAD
-    def __init__(self, root_dir, subject_lst, contrast_lst, slice_axis=2, cache=True,
+    def __init__(self, root_dir, subject_lst, contrast_lst, contrast_balance={}, slice_axis=2, cache=True,
                  transform=None, metadata_bool=True, slice_filter_fn=None,
                  canonical=True, labeled=True):
-=======
-    def __init__(self, root_dir, subject_lst, contrast_lst, contrast_balance={}, slice_axis=2, cache=True,
-                 transform=None, slice_filter_fn=None,
-                 canonical=False, labeled=True):
->>>>>>> b411261d
 
         self.bids_ds = bids.BIDS(root_dir)
         self.filename_pairs = []
@@ -57,7 +51,7 @@
 
         # Selecting subjects from Training / Validation / Testing
         bids_subjects = [s for s in self.bids_ds.get_subjects() if s.record["subject_id"] in subject_lst]
-        
+
         # Create a list with the filenames for all contrasts and subjects
         subjects_tot = []
         for subject in bids_subjects:
