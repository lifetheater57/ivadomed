from setuptools import setup, find_packages
from codecs import open
from os import path

# Manually specified, more generic version of the software.
# See: https://stackoverflow.com/a/49684835
with open('requirements_common.txt') as f:
    requirements = f.readlines()

# Get README
this_directory = path.abspath(path.dirname(__file__))
with open(path.join(this_directory, 'README.md'), encoding='utf-8') as f:
    long_description = f.read()

# Get Release version
path_version = path.join(this_directory, 'ivadomed', 'version.txt')
with open(path_version) as f:
    version = f.read().strip()


setup(
    name='ivadomed',
    version=version,
    description='Feature conditioning for IVADO medical imaging project.',
    long_description=long_description,
    long_description_content_type='text/markdown',
    url='https://github.com/neuropoly/ivadomed',
    author='NeuroPoly and Mila',
    author_email='none@none.com',
    classifiers=[
        'Development Status :: 3 - Alpha',
        'Intended Audience :: Developers',
        'Programming Language :: Python :: 3',
    ],
<<<<<<< HEAD
    python_requires='>=3.6',
=======
    python_requires='>=3.6,<3.10',
>>>>>>> 043b9084
    packages=find_packages(exclude=['docs', 'tests']),
    include_package_data=True,
    install_requires=requirements,
    extras_require={
        'docs': [  # pin sphinx to match what RTD uses:
            # https://github.com/readthedocs/readthedocs.org/blob/ecac31de54bbb2c100f933e86eb22b0f4389ba84/requirements/pip.txt#L16
            'sphinx==4.2.0',
            'sphinx-rtd-theme<0.5',
        ],
        'dev': ["pre-commit>=2.10.0"]
    },
    entry_points={
        'console_scripts': [
            'ivadomed=ivadomed.main:run_main',
            'ivadomed_prepare_dataset_vertebral_labeling=ivadomed.scripts.prepare_dataset_vertebral_labeling:main',
            'ivadomed_automate_training=ivadomed.scripts.automate_training:main',
            'ivadomed_compare_models=ivadomed.scripts.compare_models:main',
            'ivadomed_visualize_transforms=ivadomed.scripts.visualize_transforms:main',
            'ivadomed_convert_to_onnx=ivadomed.scripts.convert_to_onnx:main',
            'ivadomed_extract_small_dataset=ivadomed.scripts.extract_small_dataset:main',
            'ivadomed_download_data=ivadomed.scripts.download_data:main',
            'ivadomed_training_curve=ivadomed.scripts.training_curve:main',
            'ivadomed_visualize_and_compare_testing_models=ivadomed.scripts.visualize_and_compare_testing_models:main'
        ],
    },
)<|MERGE_RESOLUTION|>--- conflicted
+++ resolved
@@ -32,11 +32,7 @@
         'Intended Audience :: Developers',
         'Programming Language :: Python :: 3',
     ],
-<<<<<<< HEAD
-    python_requires='>=3.6',
-=======
     python_requires='>=3.6,<3.10',
->>>>>>> 043b9084
     packages=find_packages(exclude=['docs', 'tests']),
     include_package_data=True,
     install_requires=requirements,
