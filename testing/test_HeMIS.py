import os
from math import sqrt

import numpy as np
import time
import torch

import torch
import torch.backends.cudnn as cudnn
from torch.utils.data import DataLoader
from torchvision import transforms

from ivadomed import utils
from medicaltorch import datasets as mt_datasets
from medicaltorch import transforms as mt_transforms
from torch import optim

from tqdm import tqdm

from ivadomed import loader as loader, adaptative
from ivadomed import models
from ivadomed import losses
import ivadomed.transforms as ivadomed_transforms

cudnn.benchmark = True

<<<<<<< HEAD
GPU_NUMBER = 1
BATCH_SIZE = 4
=======
GPU_NUMBER = 0
BATCH_SIZE = 8
>>>>>>> d508c58f
DROPOUT = 0.4
BN = 0.1
N_EPOCHS = 10
INIT_LR = 0.01
PATH_BIDS = 'testing_data'
p = 0.0001


def test_HeMIS(p=0.0001):
    print('[INFO]: Starting test ... \n')
    training_transform_list = [
        ivadomed_transforms.Resample(wspace=0.75, hspace=0.75),
        mt_transforms.CenterCrop2D(size=[48, 48]),
        mt_transforms.ToTensor()
    ]
    train_transform = transforms.Compose(training_transform_list)

    train_lst = ['sub-test001']
<<<<<<< HEAD
    contrasts = ['T1w', 'T2w', 'T2star']

    print('[INFO]: Creating dataset ...\n')
    dataset = adaptative.HDF5Dataset(root_dir=PATH_BIDS,
                                     subject_lst=train_lst,
                                     hdf5_name='testing_data/mytestfile.hdf5',
                                     csv_name='testing_data/hdf5.csv',
                                     target_suffix="_lesion-manual",
                                     contrast_lst=['T1w', 'T2w', 'T2star'],
                                     ram=False,
                                     contrast_balance={},
                                     slice_axis=2,
                                     transform=train_transform,
                                     metadata_choice=False,
                                     dim=2,
                                     slice_filter_fn=utils.SliceFilter(filter_empty_input=True, filter_empty_mask=True),
                                     canonical=True,
                                     roi_suffix="_seg-manual",
                                     target_lst=['T2w'],
                                     roi_lst=['T2w'])

    dataset.load_into_ram(['T1w', 'T2w', 'T2star'])
    print("[INFO]: Dataset RAM status:")
    print(dataset.status)
    print("[INFO]: In memory Dataframe:")
    print(dataset.dataframe)

    # TODO
    # ds_train.filter_roi(nb_nonzero_thr=10)

    train_loader = DataLoader(dataset, batch_size=BATCH_SIZE,
=======
    contrasts = ['T2w', 'T2star']
    ds_train = loader.BidsDataset(PATH_BIDS,
                                  subject_lst=train_lst,
                                  target_suffix=["_lesion-manual"],
                                  roi_suffix="_seg-manual",
                                  contrast_lst=contrasts,
                                  metadata_choice="without",
                                  contrast_balance={},
                                  slice_axis=2,
                                  transform=train_transform,
                                  multichannel=contrasts,
                                  slice_filter_fn=SliceFilter(filter_empty_input=True, filter_empty_mask=False))

    ds_train = loader.filter_roi(ds_train, nb_nonzero_thr=10)

    train_loader = DataLoader(ds_train, batch_size=BATCH_SIZE,
>>>>>>> d508c58f
                              shuffle=True, pin_memory=True,
                              collate_fn=mt_datasets.mt_collate,
                              num_workers=1)

    model = models.HeMISUnet(modalities=contrasts,
                             depth=3,
                             drop_rate=DROPOUT,
                             bn_momentum=BN)

    print(model)
    cuda_available = torch.cuda.is_available()

    if cuda_available:
        torch.cuda.set_device(GPU_NUMBER)
        print("Using GPU number {}".format(GPU_NUMBER))
        model.cuda()

    # Initialing Optimizer and scheduler
    step_scheduler_batch = False
    optimizer = optim.Adam(model.parameters(), lr=INIT_LR)
    scheduler = optim.lr_scheduler.CosineAnnealingLR(optimizer, N_EPOCHS)

    load_lst, reload_lst, pred_lst, opt_lst, schedul_lst, init_lst, gen_lst = [], [], [], [], [], [], []

    for epoch in tqdm(range(1, N_EPOCHS + 1), desc="Training"):
        start_time = time.time()

        start_init = time.time()
        lr = scheduler.get_lr()[0]
        model.train()

        tot_init = time.time() - start_init
        init_lst.append(tot_init)

        num_steps = 0
        for i, batch in enumerate(train_loader):
            if i > 0:
                tot_gen = time.time() - start_gen
                gen_lst.append(tot_gen)

            start_load = time.time()
            input_samples, gt_samples = batch["input"], batch["gt"]

            print(batch["Missing_mod"])
            missing_mod = batch["Missing_mod"]

            print("Number of missing modalities = {}."
                  .format(len(input_samples) * len(input_samples[0]) - missing_mod.sum()))
            print("len input = {}".format(len(input_samples)))
<<<<<<< HEAD
            print("Batch = {}, {}".format(input_samples[0].shape, gt_samples.shape))
=======
            print("Batch = {}, {}".format(input_samples[0].shape, gt_samples[0].shape))
            print("rest of the function is not implemented yet")
            return 0
            # WIP - no train for now
>>>>>>> d508c58f

            if cuda_available:
                var_input = utils.cuda(input_samples)
                var_gt = gt_samples.cuda(non_blocking=True)
            else:
                var_input = input_samples
                var_gt = gt_samples

            tot_load = time.time() - start_load
            load_lst.append(tot_load)

            start_pred = time.time()
            preds = model(var_input, missing_mod)
            tot_pred = time.time() - start_pred
            pred_lst.append(tot_pred)

            start_opt = time.time()
            loss = - losses.dice_loss(preds, var_gt)

            optimizer.zero_grad()
            loss.backward()

            optimizer.step()
            if step_scheduler_batch:
                scheduler.step()

            num_steps += 1
            tot_opt = time.time() - start_opt
            opt_lst.append(tot_opt)

            start_gen = time.time()

        start_schedul = time.time()
        if not step_scheduler_batch:
            scheduler.step()
        tot_schedul = time.time() - start_schedul
        schedul_lst.append(tot_schedul)

        start_reload = time.time()
        print("[INFO]: Updating Dataset")
        p = p ** (2 / 3)
        dataset.update(p=p)
        print("[INFO]: Reloading dataset")
        train_loader = DataLoader(dataset, batch_size=BATCH_SIZE,
                                  shuffle=True, pin_memory=True,
                                  collate_fn=mt_datasets.mt_collate,
                                  num_workers=1)
        tot_reload = time.time() - start_reload
        reload_lst.append(tot_reload)

        end_time = time.time()
        total_time = end_time - start_time
        tqdm.write("Epoch {} took {:.2f} seconds.".format(epoch, total_time))

    print('Mean SD init {} -- {}'.format(np.mean(init_lst), np.std(init_lst)))
    print('Mean SD load {} -- {}'.format(np.mean(load_lst), np.std(load_lst)))
    print('Mean SD reload {} -- {}'.format(np.mean(reload_lst), np.std(reload_lst)))
    print('Mean SD pred {} -- {}'.format(np.mean(pred_lst), np.std(pred_lst)))
    print('Mean SD opt {} --  {}'.format(np.mean(opt_lst), np.std(opt_lst)))
    print('Mean SD gen {} -- {}'.format(np.mean(gen_lst), np.std(gen_lst)))
    print('Mean SD scheduler {} -- {}'.format(np.mean(schedul_lst), np.std(schedul_lst)))
    print("[INFO]: Deleting HDF5 file.")
    os.remove('testing_data/mytestfile.hdf5')
    print('\n [INFO]: Test of HeMIS passed successfully.')


test_HeMIS()<|MERGE_RESOLUTION|>--- conflicted
+++ resolved
@@ -24,13 +24,8 @@
 
 cudnn.benchmark = True
 
-<<<<<<< HEAD
 GPU_NUMBER = 1
 BATCH_SIZE = 4
-=======
-GPU_NUMBER = 0
-BATCH_SIZE = 8
->>>>>>> d508c58f
 DROPOUT = 0.4
 BN = 0.1
 N_EPOCHS = 10
@@ -49,7 +44,6 @@
     train_transform = transforms.Compose(training_transform_list)
 
     train_lst = ['sub-test001']
-<<<<<<< HEAD
     contrasts = ['T1w', 'T2w', 'T2star']
 
     print('[INFO]: Creating dataset ...\n')
@@ -81,24 +75,6 @@
     # ds_train.filter_roi(nb_nonzero_thr=10)
 
     train_loader = DataLoader(dataset, batch_size=BATCH_SIZE,
-=======
-    contrasts = ['T2w', 'T2star']
-    ds_train = loader.BidsDataset(PATH_BIDS,
-                                  subject_lst=train_lst,
-                                  target_suffix=["_lesion-manual"],
-                                  roi_suffix="_seg-manual",
-                                  contrast_lst=contrasts,
-                                  metadata_choice="without",
-                                  contrast_balance={},
-                                  slice_axis=2,
-                                  transform=train_transform,
-                                  multichannel=contrasts,
-                                  slice_filter_fn=SliceFilter(filter_empty_input=True, filter_empty_mask=False))
-
-    ds_train = loader.filter_roi(ds_train, nb_nonzero_thr=10)
-
-    train_loader = DataLoader(ds_train, batch_size=BATCH_SIZE,
->>>>>>> d508c58f
                               shuffle=True, pin_memory=True,
                               collate_fn=mt_datasets.mt_collate,
                               num_workers=1)
@@ -148,14 +124,7 @@
             print("Number of missing modalities = {}."
                   .format(len(input_samples) * len(input_samples[0]) - missing_mod.sum()))
             print("len input = {}".format(len(input_samples)))
-<<<<<<< HEAD
             print("Batch = {}, {}".format(input_samples[0].shape, gt_samples.shape))
-=======
-            print("Batch = {}, {}".format(input_samples[0].shape, gt_samples[0].shape))
-            print("rest of the function is not implemented yet")
-            return 0
-            # WIP - no train for now
->>>>>>> d508c58f
 
             if cuda_available:
                 var_input = utils.cuda(input_samples)
