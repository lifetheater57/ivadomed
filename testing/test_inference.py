--- conflicted
+++ resolved
@@ -1,29 +1,18 @@
 import os
+import numpy as np
 
-import ivadomed.transforms as ivadomed_transforms
-import numpy as np
 import torch
 import torch.backends.cudnn as cudnn
-<<<<<<< HEAD
 from torch.utils.data import DataLoader
 from torchvision import transforms
 
-from ivadomed import metrics
-
 from medicaltorch import datasets as mt_datasets
 
+from ivadomed import metrics
 from ivadomed import loader as loader
 import ivadomed.postprocessing as imed_postpro
 import ivademed.utils as imed_utils
 import ivadomed.transforms as imed_transforms
-=======
-from ivadomed import loader as loader
-from ivadomed import metrics
-from ivadomed import utils
-from medicaltorch import datasets as mt_datasets
-from torch.utils.data import DataLoader
-from torchvision import transforms
->>>>>>> be37d9d3
 
 cudnn.benchmark = True
 
@@ -50,17 +39,10 @@
         print("using GPU number {}".format(GPU_NUMBER))
 
     validation_transform_list = [
-<<<<<<< HEAD
         imed_transforms.Resample(wspace=0.75, hspace=0.75),
         imed_transforms.ROICrop2D(size=[48, 48]),
         imed_transforms.ToTensor(),
         imed_transforms.NormalizeInstance()
-=======
-        ivadomed_transforms.Resample(wspace=0.75, hspace=0.75),
-        ivadomed_transforms.ROICrop2D(size=[48, 48]),
-        ivadomed_transforms.ToTensor(),
-        ivadomed_transforms.NormalizeInstance()
->>>>>>> be37d9d3
     ]
 
     val_transform = transforms.Compose(validation_transform_list)
@@ -78,13 +60,8 @@
                                  slice_axis=SLICE_AXIS,
                                  transform=val_transform,
                                  multichannel=False,
-<<<<<<< HEAD
                                  slice_filter_fn=imed_utils.SliceFilter(filter_empty_input=True,
                                                                          filter_empty_mask=False))
-=======
-                                 slice_filter_fn=utils.SliceFilter(filter_empty_input=True,
-                                                                   filter_empty_mask=False))
->>>>>>> be37d9d3
 
     ds_test = loader.filter_roi(ds_test, nb_nonzero_thr=10)
 
@@ -179,13 +156,9 @@
                 # save the completely processed file as a nii
                 fname_pred = os.path.join(PATH_OUT, fname_tmp.split('/')[-1])
                 fname_pred = fname_pred.split('manual.nii.gz')[0] + 'pred.nii.gz'
-<<<<<<< HEAD
-                _ = imed_utils.pred_to_nib(pred_tmp_lst, z_tmp_lst, fname_tmp, fname_pred, SLICE_AXIS, debug=True, kernel_dim='2d', bin_thr=0.5)
-=======
-                _ = utils.pred_to_nib(pred_tmp_lst, z_tmp_lst, fname_tmp, fname_pred, SLICE_AXIS,
-                                      debug=True, kernel_dim='2d', bin_thr=0.5)
-
->>>>>>> be37d9d3
+                _ = imed_utils.pred_to_nib(pred_tmp_lst, z_tmp_lst, fname_tmp, fname_pred, SLICE_AXIS,
+                                           debug=True, kernel_dim='2d', bin_thr=0.5)
+  
                 # re-init pred_stack_lst
                 pred_tmp_lst, z_tmp_lst = [], []
 
