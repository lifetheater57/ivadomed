import pytest
import csv_diff
<<<<<<< HEAD
=======
import torch
>>>>>>> f1471674
import numpy as np

from ivadomed.loader.bids_dataframe import BidsDataframe
from testing.unit_tests.t_utils import create_tmp_dir, __tmp_dir__, download_data_testing_test_files
from testing.common_testing_util import remove_tmp_dir
from ivadomed import utils as imed_utils
from ivadomed.loader import loader as imed_loader
<<<<<<< HEAD
from ivadomed.keywords import MetadataKW
from pytest_cases import parametrize_with_cases
from testing.unit_tests.cases_loader import *
=======
import ivadomed.loader.utils as imed_loader_utils
from ivadomed.loader import mri2d_segmentation_dataset as imed_loader_mri2dseg
from ivadomed.keywords import LoaderParamsKW, MetadataKW, ModelParamsKW, TransformationKW
from pathlib import Path
>>>>>>> f1471674


def setup_function():
    create_tmp_dir()


<<<<<<< HEAD
@parametrize_with_cases("loader_parameters", cases=[
    case_bids_df_microscopy_png,
])
=======
@pytest.mark.parametrize('loader_parameters', [{
    "path_data": [str(Path(__data_testing_dir__, "microscopy_png"))],
    "bids_config": f"{path_repo_root}/ivadomed/config/config_bids.json",
    "target_suffix": [["_seg-myelin-manual", "_seg-axon-manual"]],
    "extensions": [".png"],
    "roi_params": {"suffix": None, "slice_filter_roi": None},
    "contrast_params": {"contrast_lst": []}
}])
>>>>>>> f1471674
def test_bids_df_microscopy_png(download_data_testing_test_files, loader_parameters):
    """
    Test for microscopy png file format
    Test for _sessions.tsv and _scans.tsv files
    Test for target_suffix as a nested list
    Test for when no contrast_params are provided
    """

    bids_df = BidsDataframe(loader_parameters, __tmp_dir__, derivatives=True)
    df_test = bids_df.df.drop(columns=['path'])
    df_test = df_test.sort_values(by=['filename']).reset_index(drop=True)
    csv_ref = Path(loader_parameters[LoaderParamsKW.PATH_DATA][0], "df_ref.csv")
    csv_test = Path(loader_parameters[LoaderParamsKW.PATH_DATA][0], "df_test.csv")
    df_test.to_csv(csv_test, index=False)
    diff = csv_diff.compare(csv_diff.load_csv(open(csv_ref)), csv_diff.load_csv(open(csv_test)))
    assert diff == {'added': [], 'removed': [], 'changed': [], 'columns_added': [], 'columns_removed': []}


@parametrize_with_cases("loader_parameters", cases=[
    case_bids_df_anat,
])
def test_bids_df_anat(download_data_testing_test_files, loader_parameters):
    """
    Test for MRI anat nii.gz file format
    Test for when no file extensions are provided
    Test for multiple target_suffix
    Test behavior when "roi_suffix" is not None
    """

    bids_df = BidsDataframe(loader_parameters, __tmp_dir__, derivatives=True)
    df_test = bids_df.df.drop(columns=['path'])
    df_test = df_test.sort_values(by=['filename']).reset_index(drop=True)
    csv_ref = Path(loader_parameters[LoaderParamsKW.PATH_DATA][0], "df_ref.csv")
    csv_test = Path(loader_parameters[LoaderParamsKW.PATH_DATA][0], "df_test.csv")
    df_test.to_csv(csv_test, index=False)
    diff = csv_diff.compare(csv_diff.load_csv(open(csv_ref)), csv_diff.load_csv(open(csv_test)))
    assert diff == {'added': [], 'removed': [], 'changed': [],
                    'columns_added': [], 'columns_removed': []}


@parametrize_with_cases("loader_parameters", cases=[
    case_bids_df_multi
])
def test_bids_df_multi(download_data_testing_test_files, loader_parameters):
    """
    Test for multiple folders in path_data
    """

    bids_df = BidsDataframe(loader_parameters, __tmp_dir__, derivatives=True)
    df_test = bids_df.df.drop(columns=['path'])
    df_test = df_test.sort_values(by=['filename']).reset_index(drop=True)
    csv_ref = Path(loader_parameters[LoaderParamsKW.PATH_DATA][0], "df_ref_multi.csv")
    csv_test = Path(loader_parameters[LoaderParamsKW.PATH_DATA][0], "df_test_multi.csv")
    df_test.to_csv(csv_test, index=False)
    diff = csv_diff.compare(csv_diff.load_csv(open(csv_ref)), csv_diff.load_csv(open(csv_test)))
    assert diff == {'added': [], 'removed': [], 'changed': [],
                    'columns_added': [], 'columns_removed': []}


@parametrize_with_cases("loader_parameters", cases=[
    case_bids_df_ctscan,
])
def test_bids_df_ctscan(download_data_testing_test_files, loader_parameters):
    """
    Test for ct-scan nii.gz file format
    Test for when dataset_description.json is not present in derivatives folder
    """

    bids_df = BidsDataframe(loader_parameters, __tmp_dir__, derivatives=True)
    df_test = bids_df.df.drop(columns=['path'])
    df_test = df_test.sort_values(by=['filename']).reset_index(drop=True)
    csv_ref = Path(loader_parameters[LoaderParamsKW.PATH_DATA][0], "df_ref.csv")
    csv_test = Path(loader_parameters[LoaderParamsKW.PATH_DATA][0], "df_test.csv")
    df_test.to_csv(csv_test, index=False)
    diff = csv_diff.compare(csv_diff.load_csv(open(csv_ref)), csv_diff.load_csv(open(csv_test)))
    assert diff == {'added': [], 'removed': [], 'changed': [], 'columns_added': [], 'columns_removed': []}


@parametrize_with_cases("seg_pair", cases=[
    case_dropout_input_2_5_5,
    case_dropout_input_1_5_5,
    case_dropout_input_5_5_5_5,
    case_dropout_input_5_5_5_3,
    case_dropout_input_7_7_4
])
def test_dropout_input(seg_pair):
    n_channels = seg_pair['input'].size(0)
    seg_pair = imed_loader_utils.dropout_input(seg_pair)
    empty_channels = [len(torch.unique(input_data)) == 1 for input_data in seg_pair['input']]

    # If multichannel
    if n_channels > 1:
        # Verify that there is still at least one channel remaining
        assert sum(empty_channels) <= n_channels
    else:
        assert sum(empty_channels) == 0


@parametrize_with_cases("loader_parameters, model_parameters, transform_parameters", cases=[
    case_load_dataset_2d_png,
])
def test_load_dataset_2d_png(download_data_testing_test_files,
                             loader_parameters, model_parameters, transform_parameters):
    """
    Test to make sure load_dataset runs with 2D PNG files, writes corresponding NIfTI files,
    and binarizes ground-truth values to 0 and 1.
    """
    loader_parameters.update({LoaderParamsKW.MODEL_PARAMS: model_parameters})
    bids_df = BidsDataframe(loader_parameters, __tmp_dir__, derivatives=True)
    data_lst = ['sub-rat3_ses-01_sample-data9_SEM.png']
    ds = imed_loader.load_dataset(bids_df,
                                  **{**loader_parameters, **{'data_list': data_lst,
                                                             'transforms_params': transform_parameters,
                                                             'dataset_type': 'training'}})
    fname_png = bids_df.df[bids_df.df['filename'] == data_lst[0]]['path'].values[0]
    fname_nii = imed_loader_utils.update_filename_to_nifti(fname_png)
    assert Path(fname_nii).exists() == 1
    assert ds[0]['input'].shape == (1, 756, 764)
    assert ds[0]['gt'].shape == (1, 756, 764)
    assert np.unique(ds[0]['gt']).tolist() == [0, 1]


@parametrize_with_cases("loader_parameters, model_parameters, transform_parameters", cases=[
    case_2d_patches_and_resampling,
])
def test_2d_patches_and_resampling(download_data_testing_test_files,
                                   loader_parameters, model_parameters, transform_parameters):
    """
    Test that 2d patching is done properly.
    Test that microscopy pixelsize and resampling are applied on the right dimensions.
    """
    loader_parameters.update({LoaderParamsKW.MODEL_PARAMS: model_parameters})
    bids_df = BidsDataframe(loader_parameters, __tmp_dir__, derivatives=True)
    data_lst = ['sub-rat3_ses-01_sample-data9_SEM.png']
    ds = imed_loader.load_dataset(bids_df,
                                  **{**loader_parameters, **{'data_list': data_lst,
                                                             'transforms_params': transform_parameters,
                                                             'dataset_type': 'training'}})
    assert ds.is_2d_patch == True
    assert ds[0]['input'].shape == (1, 256, 128)
    assert ds[0]['input_metadata'][0].metadata[MetadataKW.INDEX_SHAPE] == (1512, 382)
    assert len(ds) == 28


@parametrize_with_cases("loader_parameters, model_parameters, transform_parameters", cases=[
    case_get_target_filename_list,
])
def test_get_target_filename_list(loader_parameters, model_parameters, transform_parameters):
    """
    Test that all target_suffix are considered for target filename when list
    """
    loader_parameters.update({LoaderParamsKW.MODEL_PARAMS: model_parameters})
    bids_df = BidsDataframe(loader_parameters, __tmp_dir__, derivatives=True)
    data_lst = ['sub-rat3_ses-01_sample-data9_SEM.png']
    test_ds = imed_loader.load_dataset(bids_df,
                                       **{**loader_parameters, **{'data_list': data_lst,
                                                                  'transforms_params': transform_parameters,
                                                                  'dataset_type': 'training'}})
    target_filename = test_ds.filename_pairs[0][1]
    
    assert len(target_filename) == len(loader_parameters[LoaderParamsKW.TARGET_SUFFIX])


@parametrize_with_cases("loader_parameters, model_parameters, transform_parameters", cases=[
    case_get_target_filename_list_multiple_raters,
])
def test_get_target_filename_list_multiple_raters(loader_parameters, model_parameters, transform_parameters):
    """
    Test that all target_suffix are considered for target filename when list
    """
    loader_parameters.update({LoaderParamsKW.MODEL_PARAMS: model_parameters})
    bids_df = BidsDataframe(loader_parameters, __tmp_dir__, derivatives=True)
    data_lst = ['sub-rat3_ses-01_sample-data9_SEM.png']
    test_ds = imed_loader.load_dataset(bids_df,
                                       **{**loader_parameters, **{'data_list': data_lst,
                                                                  'transforms_params': transform_parameters,
                                                                  'dataset_type': 'training'}})
    target_filename = test_ds.filename_pairs[0][1]

    assert len(target_filename) == len(loader_parameters[LoaderParamsKW.TARGET_SUFFIX])
    assert len(target_filename[0]) == len(loader_parameters[LoaderParamsKW.TARGET_SUFFIX][0])
    assert len(target_filename[1]) == len(loader_parameters[LoaderParamsKW.TARGET_SUFFIX][1])


@parametrize_with_cases("loader_parameters, model_parameters", cases=[
    case_microscopy_pixelsize,
])
def test_microscopy_pixelsize(download_data_testing_test_files, loader_parameters, model_parameters):
    """
    Test that PixelSize and PixelSizeUnits microscopy metadata
    are handled properly for PixelSizeUnits: "mm", "um" and "nm"
    """
    loader_parameters.update({LoaderParamsKW.MODEL_PARAMS: model_parameters})
    bids_df = BidsDataframe(loader_parameters, __tmp_dir__, derivatives=True)

    # PixelSizeUnits: "mm"
    data_lst = ['sub-rat2_sample-data5_SEM.png']
    transform_parameters = {TransformationKW.RESAMPLE: {"wspace": 0.000093, "hspace": 0.000093}}
    ds = imed_loader.load_dataset(bids_df,
                                  **{**loader_parameters, **{'data_list': data_lst,
                                                             'transforms_params': transform_parameters,
                                                             'dataset_type': 'training'}})
    assert ds[0]['input'].shape == (1, 725, 725)

    # PixelSizeUnits: "um"
    data_lst = ['sub-rat3_ses-02_sample-data11_run-1_SEM.png']
    transform_parameters = {TransformationKW.RESAMPLE: {"wspace": 0.0001, "hspace": 0.0001}}
    ds = imed_loader.load_dataset(bids_df,
                                  **{**loader_parameters, **{'data_list': data_lst,
                                                             'transforms_params': transform_parameters,
                                                             'dataset_type': 'training'}})
    assert ds[0]['input'].shape == (1, 839, 769)

    # PixelSizeUnits: "nm"
    data_lst = ['sub-rat3_ses-02_sample-data10_SEM.png']
    transform_parameters = {TransformationKW.RESAMPLE: {"wspace": 0.0001, "hspace": 0.0001}}
    ds = imed_loader.load_dataset(bids_df,
                                  **{**loader_parameters, **{'data_list': data_lst,
                                                             'transforms_params': transform_parameters,
                                                             'dataset_type': 'training'}})
    assert ds[0]['input'].shape == (1, 758, 737)


@pytest.mark.parametrize('loader_parameters', [{
    "path_data": [str(Path(__data_testing_dir__, "data_test_png_tif"))],
    "bids_config": f"{path_repo_root}/ivadomed/config/config_bids.json",
    "target_suffix": ["_seg-myelin-manual"],
    "extensions": [".png", ".tif"],
    "roi_params": {"suffix": None, "slice_filter_roi": None},
    "contrast_params": {"contrast_lst": [], "balance": {}},
    "slice_axis": "axial",
    "slice_filter_params": {"filter_empty_mask": False, "filter_empty_input": True},
    "patch_filter_params": {"filter_empty_mask": False, "filter_empty_input": False},
    "multichannel": False
    }])
@pytest.mark.parametrize('model_parameters', [{
    "name": "Unet",
    "dropout_rate": 0.3,
    "bn_momentum": 0.1,
    "final_activation": "sigmoid",
    "depth": 3
    }])
def test_read_png_tif(download_data_testing_test_files, loader_parameters, model_parameters):
    """
    Test to make sure all combinaitions of PNG/TIF, 8/16 bits, Grayscale/RGB/RGBA files
    can be loaded without errors.
    """
    metadata = {}
    metadata[MetadataKW.PIXEL_SIZE] = [0.07, 0.07]
    metadata[MetadataKW.PIXEL_SIZE_UNITS] = "um"
    loader_parameters.update({LoaderParamsKW.MODEL_PARAMS: model_parameters})
    bids_df = BidsDataframe(loader_parameters, __tmp_dir__, derivatives=False)
    file_lst = bids_df.df['path'].tolist()
    filename_pairs = [(file_lst, None, None, metadata if isinstance(metadata, list) else [metadata])]
    slice_axis = imed_utils.AXIS_DCT[loader_parameters[LoaderParamsKW.SLICE_AXIS]]
    ds = imed_loader_mri2dseg.MRI2DSegmentationDataset(filename_pairs,
                                                       slice_axis=slice_axis,
                                                       cache=True,
                                                       transform=[None, None],
                                                       slice_filter_fn=None)
    ds.load_filenames()


def teardown_function():
    remove_tmp_dir()<|MERGE_RESOLUTION|>--- conflicted
+++ resolved
@@ -1,9 +1,6 @@
 import pytest
 import csv_diff
-<<<<<<< HEAD
-=======
 import torch
->>>>>>> f1471674
 import numpy as np
 
 from ivadomed.loader.bids_dataframe import BidsDataframe
@@ -11,27 +8,22 @@
 from testing.common_testing_util import remove_tmp_dir
 from ivadomed import utils as imed_utils
 from ivadomed.loader import loader as imed_loader
-<<<<<<< HEAD
-from ivadomed.keywords import MetadataKW
-from pytest_cases import parametrize_with_cases
-from testing.unit_tests.cases_loader import *
-=======
 import ivadomed.loader.utils as imed_loader_utils
 from ivadomed.loader import mri2d_segmentation_dataset as imed_loader_mri2dseg
 from ivadomed.keywords import LoaderParamsKW, MetadataKW, ModelParamsKW, TransformationKW
 from pathlib import Path
->>>>>>> f1471674
+from ivadomed.keywords import MetadataKW
+from pytest_cases import parametrize_with_cases
+from testing.unit_tests.cases_loader import *
 
 
 def setup_function():
     create_tmp_dir()
 
 
-<<<<<<< HEAD
 @parametrize_with_cases("loader_parameters", cases=[
     case_bids_df_microscopy_png,
 ])
-=======
 @pytest.mark.parametrize('loader_parameters', [{
     "path_data": [str(Path(__data_testing_dir__, "microscopy_png"))],
     "bids_config": f"{path_repo_root}/ivadomed/config/config_bids.json",
@@ -40,7 +32,6 @@
     "roi_params": {"suffix": None, "slice_filter_roi": None},
     "contrast_params": {"contrast_lst": []}
 }])
->>>>>>> f1471674
 def test_bids_df_microscopy_png(download_data_testing_test_files, loader_parameters):
     """
     Test for microscopy png file format
