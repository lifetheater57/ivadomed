--- conflicted
+++ resolved
@@ -14,10 +14,7 @@
 from ivadomed.loader import utils as imed_loader_utils, adaptative as imed_adaptative
 from ivadomed import training as imed_training
 import logging
-<<<<<<< HEAD
-=======
 from t_utils import remove_tmp_dir, create_tmp_dir, __data_testing_dir__, __tmp_dir__
->>>>>>> 7987828d
 logger = logging.getLogger(__name__)
 
 cudnn.benchmark = True
@@ -28,10 +25,6 @@
 BN = 0.1
 N_EPOCHS = 10
 INIT_LR = 0.01
-<<<<<<< HEAD
-PATH_BIDS = "testing_data"
-=======
->>>>>>> 7987828d
 p = 0.0001
 __path_hdf5__ = os.path.join(__data_testing_dir__, "mytestfile.hdf5")
 __path_csv__ = os.path.join(__data_testing_dir__, "hdf5.csv")
@@ -76,13 +69,8 @@
             "missing_probability_growth": 0.9,
             "contrasts": ["T1w", "T2w"],
             "ram": False,
-<<<<<<< HEAD
-            "path_hdf5": os.path.join(PATH_BIDS, 'mytestfile.hdf5'),
-            "csv_path": os.path.join(PATH_BIDS, 'hdf5.csv'),
-=======
             "path_hdf5": __path_hdf5__,
             "csv_path": __path_csv__,
->>>>>>> 7987828d
             "target_lst": ["T2w"],
             "roi_lst": ["T2w"]
         }
@@ -226,20 +214,10 @@
     print('Mean SD opt {} --  {}'.format(np.mean(opt_lst), np.std(opt_lst)))
     print('Mean SD gen {} -- {}'.format(np.mean(gen_lst), np.std(gen_lst)))
     print('Mean SD scheduler {} -- {}'.format(np.mean(schedul_lst), np.std(schedul_lst)))
-    assert os.path.exists(os.path.join(PATH_BIDS, 'mytestfile.hdf5'))
 
 
 @pytest.mark.run(order=2)
 def test_hdf5_bids():
-<<<<<<< HEAD
-    os.makedirs("test_adap_bids")
-    imed_adaptative.HDF5ToBIDS(os.path.join(PATH_BIDS, 'mytestfile.hdf5'),
-                               ['sub-unf01'], "test_adap_bids")
-    assert os.path.isdir("test_adap_bids/sub-unf01/anat")
-    assert os.path.isdir("test_adap_bids/derivatives/labels/sub-unf01/anat")
-    print('\n [INFO]: Test of HeMIS passed successfully.')
-    os.remove('testing_data/mytestfile.hdf5')
-=======
     __output_dir__ = os.path.join(__tmp_dir__, "test_adap_bids")
     os.makedirs(__output_dir__)
     imed_adaptative.HDF5ToBIDS(
@@ -252,5 +230,4 @@
 
 
 def teardown_function():
-    remove_tmp_dir()
->>>>>>> 7987828d
+    remove_tmp_dir()