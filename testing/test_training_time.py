import numpy as np
import time
import sys

import torch.backends.cudnn as cudnn
from torch.utils.data import DataLoader
from torchvision import transforms

from medicaltorch.filters import SliceFilter
from medicaltorch import datasets as mt_datasets
from medicaltorch import transforms as mt_transforms
from torch import optim

from tqdm import tqdm

from ivadomed import loader as loader
from ivadomed import models
from ivadomed import losses
from ivadomed.utils import *
import ivadomed.transforms as ivadomed_transforms

cudnn.benchmark = True

GPU_NUMBER = 5
BATCH_SIZE = 8
DROPOUT = 0.4
DEPTH = 3
BN = 0.1
N_EPOCHS = 10
INIT_LR = 0.01
FILM_LAYERS = [0, 0, 0, 0, 0, 1, 1, 1]
PATH_BIDS = 'testing_data'


def test_unet():
    device = torch.device("cuda:0" if torch.cuda.is_available() else "cpu")
    cuda_available = torch.cuda.is_available()
    if cuda_available:
        torch.cuda.set_device(GPU_NUMBER)
        print("Using GPU number {}".format(GPU_NUMBER))

    training_transform_list = [
        ivadomed_transforms.Resample(wspace=0.75, hspace=0.75),
        ivadomed_transforms.ROICrop2D(size=[48, 48]),
        mt_transforms.ToTensor()
    ]
    train_transform = transforms.Compose(training_transform_list)
    multi_transform = transforms.Compose(training_transform_list + [mt_transforms.StackTensors()])
    train_lst = ['sub-test001']

    ds_train = loader.BidsDataset(PATH_BIDS,
                                  subject_lst=train_lst,
                                  target_suffix="_lesion-manual",
                                  roi_suffix="_seg-manual",
                                  contrast_lst=['T2w'],
                                  metadata_choice="contrast",
                                  contrast_balance={},
                                  slice_axis=2,
                                  transform=train_transform,
                                  multichannel=False,
                                  slice_filter_fn=SliceFilter(filter_empty_input=True, filter_empty_mask=False))
    
    ds_mutichannel = loader.BidsDataset(PATH_BIDS,
                                        subject_lst=train_lst,
                                        target_suffix="_lesion-manual",
                                        roi_suffix="_seg-manual",
                                        contrast_lst=['T1w', 'T2w'],
                                        metadata_choice="without",
                                        contrast_balance={},
                                        slice_axis=2,
                                        transform=multi_transform,
                                        multichannel=True,
                                        slice_filter_fn=SliceFilter(filter_empty_input=True, filter_empty_mask=False))


    ds_train.filter_roi(nb_nonzero_thr=10)

    metadata_clustering_models = None
    ds_train, train_onehotencoder = loader.normalize_metadata(ds_train,
                                                                metadata_clustering_models,
                                                                False,
                                                                "contrast",
                                                                True)

    train_loader = DataLoader(ds_train, batch_size=BATCH_SIZE,
                              shuffle=True, pin_memory=True,
                              collate_fn=mt_datasets.mt_collate,
                              num_workers=1)
    
    multichannel_loader = DataLoader(ds_mutichannel, batch_size=BATCH_SIZE,
                                     shuffle=True, pin_memory=True,
                                     collate_fn=mt_datasets.mt_collate,
                                     num_workers=1)

    model_list = [(models.Unet(depth=DEPTH,
                              film_layers=FILM_LAYERS,
                              n_metadata=len([ll for l in train_onehotencoder.categories_ for ll in l]),
                              drop_rate=DROPOUT,
                              bn_momentum=BN,
                              film_bool=True), train_loader, True, 'Filmed-Unet'),
                  (models.Unet(in_channel=1,
                              out_channel=1,
                              depth=2,
                              drop_rate=DROPOUT,
                              bn_momentum=BN), train_loader, False, 'Unet'),
                  (models.Unet(in_channel=2), multichannel_loader, False, 'Multi-Channels Unet')]
    
    for model, train_loader, film_bool, model_name in model_list:
        print("Training {}".format(model_name))
        if cuda_available:
            model.cuda()

        step_scheduler_batch = False
        optimizer = optim.Adam(model.parameters(), lr=INIT_LR)
        scheduler = optim.lr_scheduler.CosineAnnealingLR(optimizer, N_EPOCHS)

        load_lst, pred_lst, opt_lst, schedul_lst, init_lst, gen_lst = [], [], [], [], [], []
        for epoch in tqdm(range(1, N_EPOCHS + 1), desc="Training"):
            start_time = time.time()

            start_init = time.time()
            lr = scheduler.get_lr()[0]
            model.train()
            tot_init = time.time() - start_init
            init_lst.append(tot_init)

            num_steps = 0
            for i, batch in enumerate(train_loader):
                if i > 0:
                    tot_gen = time.time() - start_gen
                    gen_lst.append(tot_gen)

                start_load = time.time()
                input_samples, gt_samples = batch["input"], batch["gt"]
                if cuda_available:
                    var_input = input_samples.cuda()
                    var_gt = gt_samples.cuda(non_blocking=True)
                else:
                    var_input = input_samples
                    var_gt = gt_samples

                sample_metadata = batch["input_metadata"]
                if film_bool:
                    var_metadata = [train_onehotencoder.transform([sample_metadata[k]['film_input']]).tolist()[0]
                                    for k in range(len(sample_metadata))]
                tot_load = time.time() - start_load
                load_lst.append(tot_load)

                start_pred = time.time()
                if film_bool:
                    preds = model(var_input, var_metadata)  # Input the metadata related to the input samples
                else:
                    preds = model(var_input)
                tot_pred = time.time() - start_pred
                pred_lst.append(tot_pred)

                start_opt = time.time()
                loss = - losses.dice_loss(preds, var_gt)

                optimizer.zero_grad()
                loss.backward()

                optimizer.step()
                if step_scheduler_batch:
                    scheduler.step()

                num_steps += 1
                tot_opt = time.time() - start_opt
                opt_lst.append(tot_opt)

                start_gen = time.time()

            start_schedul = time.time()
            if not step_scheduler_batch:
                scheduler.step()
            tot_schedul = time.time() - start_schedul
            schedul_lst.append(tot_schedul)

            end_time = time.time()
            total_time = end_time - start_time
            tqdm.write("Epoch {} took {:.2f} seconds.".format(epoch, total_time))

        print('Mean SD init {} -- {}'.format(np.mean(init_lst), np.std(init_lst)))
        print('Mean SD load {} -- {}'.format(np.mean(load_lst), np.std(load_lst)))
        print('Mean SD pred {} -- {}'.format(np.mean(pred_lst), np.std(pred_lst)))
        print('Mean SDopt {} --  {}'.format(np.mean(opt_lst), np.std(opt_lst)))
        print('Mean SD gen {} -- {}'.format(np.mean(gen_lst), np.std(gen_lst)))
        print('Mean SD scheduler {} -- {}'.format(np.mean(schedul_lst), np.std(schedul_lst)))
<<<<<<< HEAD
=======
print("Test training time")
>>>>>>> 52a70ae7
test_unet()<|MERGE_RESOLUTION|>--- conflicted
+++ resolved
@@ -186,8 +186,6 @@
         print('Mean SDopt {} --  {}'.format(np.mean(opt_lst), np.std(opt_lst)))
         print('Mean SD gen {} -- {}'.format(np.mean(gen_lst), np.std(gen_lst)))
         print('Mean SD scheduler {} -- {}'.format(np.mean(schedul_lst), np.std(schedul_lst)))
-<<<<<<< HEAD
-=======
+
 print("Test training time")
->>>>>>> 52a70ae7
 test_unet()